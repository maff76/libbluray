/*
 * This file is part of libbluray
 * Copyright (C) 2009-2010  Obliter0n
 * Copyright (C) 2009-2010  John Stebbins
 * Copyright (C) 2010-2019  Petri Hintukainen <phintuka@users.sourceforge.net>
 *
 * This library is free software; you can redistribute it and/or
 * modify it under the terms of the GNU Lesser General Public
 * License as published by the Free Software Foundation; either
 * version 2.1 of the License, or (at your option) any later version.
 *
 * This library is distributed in the hope that it will be useful,
 * but WITHOUT ANY WARRANTY; without even the implied warranty of
 * MERCHANTABILITY or FITNESS FOR A PARTICULAR PURPOSE.  See the GNU
 * Lesser General Public License for more details.
 *
 * You should have received a copy of the GNU Lesser General Public
 * License along with this library. If not, see
 * <http://www.gnu.org/licenses/>.
 */

#if HAVE_CONFIG_H
#include "config.h"
#endif

#include "bluray-version.h"
#include "bluray.h"
#include "bluray_internal.h"
#include "keys.h"
#include "register.h"
#include "util/array.h"
#include "util/event_queue.h"
#include "util/macro.h"
#include "util/logging.h"
#include "util/strutl.h"
#include "util/mutex.h"
#include "bdnav/bdid_parse.h"
#include "bdnav/navigation.h"
#include "bdnav/index_parse.h"
#include "bdnav/meta_parse.h"
#include "bdnav/meta_data.h"
#include "bdnav/sound_parse.h"
#include "bdnav/uo_mask.h"
#include "hdmv/hdmv_vm.h"
#include "hdmv/mobj_parse.h"
#include "decoders/graphics_controller.h"
#include "decoders/hdmv_pids.h"
#include "decoders/m2ts_filter.h"
#include "decoders/overlay.h"
#include "disc/disc.h"
#include "disc/enc_info.h"
#include "file/file.h"
#include "bdj/bdj.h"
#include "bdj/bdjo_parse.h"

#include <stdio.h> // SEEK_
#include <stdlib.h>
#include <inttypes.h>
#include <string.h>


typedef enum {
    title_undef = 0,
    title_hdmv,
    title_bdj,
} BD_TITLE_TYPE;

typedef struct {
    /* current clip */
    NAV_CLIP       *clip;
    BD_FILE_H      *fp;
    uint64_t       clip_size;
    uint64_t       clip_block_pos;
    uint64_t       clip_pos;

    /* current aligned unit */
    uint16_t       int_buf_off;

    /* current stream UO mask (combined from playlist and current clip UO masks) */
    BD_UO_MASK     uo_mask;

    /* internally handled pids */
    uint16_t        ig_pid; /* pid of currently selected IG stream */
    uint16_t        pg_pid; /* pid of currently selected PG stream */

    /* */
    uint8_t         eof_hit;
    uint8_t         encrypted_block_cnt;
    uint8_t         seek_flag;  /* used to fine-tune first read after seek */

    M2TS_FILTER    *m2ts_filter;
} BD_STREAM;

typedef struct {
    NAV_CLIP *clip;
    size_t    clip_size;
    uint8_t  *buf;
} BD_PRELOAD;

struct bluray {

    BD_MUTEX          mutex;  /* protect API function access to internal data */

    /* current disc */
    BD_DISC          *disc;
    BLURAY_DISC_INFO  disc_info;
    BLURAY_TITLE    **titles;  /* titles from disc index */
    META_ROOT        *meta;
    NAV_TITLE_LIST   *title_list;

    /* current playlist */
    NAV_TITLE      *title;
    uint32_t       title_idx;
    uint64_t       s_pos;

    /* streams */
    BD_STREAM      st0;       /* main path */
    BD_PRELOAD     st_ig;     /* preloaded IG stream sub path */
    BD_PRELOAD     st_textst; /* preloaded TextST sub path */

    /* buffer for bd_read(): current aligned unit of main stream (st0) */
    uint8_t        int_buf[6144];

    /* seamless angle change request */
    int            seamless_angle_change;
    uint32_t       angle_change_pkt;
    uint32_t       angle_change_time;
    unsigned       request_angle;

    /* mark tracking */
    uint64_t       next_mark_pos;
    int            next_mark;

    /* player state */
    BD_REGISTERS   *regs;            /* player registers */
    BD_EVENT_QUEUE *event_queue;     /* navigation mode event queue */
    BD_UO_MASK      uo_mask;         /* Current UO mask */
    BD_UO_MASK      title_uo_mask;   /* UO mask from current .bdjo file or Movie Object */
    BD_TITLE_TYPE   title_type;      /* type of current title (in navigation mode) */
    /* Pending action after playlist end
     * BD-J: delayed sending of BDJ_EVENT_END_OF_PLAYLIST
     *       1 - message pending. 3 - message sent.
     */
    uint8_t         end_of_playlist; /* 1 - reached. 3 - processed . */
    uint8_t         app_scr;         /* 1 if application provides presentation timetamps */

    /* HDMV */
    HDMV_VM        *hdmv_vm;
    uint8_t         hdmv_suspended;

    /* BD-J */
    BDJAVA         *bdjava;
    BDJ_STORAGE     bdjstorage;
    uint8_t         bdj_wait_start;  /* BD-J has selected playlist (prefetch) but not yet started playback */

    /* HDMV graphics */
    GRAPHICS_CONTROLLER *graphics_controller;
    SOUND_DATA          *sound_effects;
    BD_UO_MASK           gc_uo_mask;      /* UO mask from current menu page */
    uint32_t             gc_status;
    uint8_t              decode_pg;

    /* TextST */
    uint32_t gc_wakeup_time;  /* stream timestamp of next subtitle */
    uint64_t gc_wakeup_pos;   /* stream position of gc_wakeup_time */

    /* ARGB overlay output */
    void                *argb_overlay_proc_handle;
    bd_argb_overlay_proc_f argb_overlay_proc;
    BD_ARGB_BUFFER      *argb_buffer;
    BD_MUTEX             argb_buffer_mutex;
};

/* Stream Packet Number = byte offset / 192. Avoid 64-bit division. */
#define SPN(pos) (((uint32_t)((pos) >> 6)) / 3)


/*
 * Library version
 */
void bd_get_version(int *major, int *minor, int *micro)
{
    *major = BLURAY_VERSION_MAJOR;
    *minor = BLURAY_VERSION_MINOR;
    *micro = BLURAY_VERSION_MICRO;
}

/*
 * Navigation mode event queue
 */

static int _get_event(BLURAY *bd, BD_EVENT *ev)
{
    int result = event_queue_get(bd->event_queue, ev);
    if (!result) {
        ev->event = BD_EVENT_NONE;
    }
    return result;
}

static int _queue_event(BLURAY *bd, uint32_t event, uint32_t param)
{
    int result = 0;
    if (bd->event_queue) {
        BD_EVENT ev = { event, param };
        result = event_queue_put(bd->event_queue, &ev);
        if (!result) {
            BD_DEBUG(DBG_BLURAY|DBG_CRIT, "_queue_event(%d, %d): queue overflow !\n", event, param);
        }
    }
    return result;
}

/*
 * PSR utils
 */

static void _update_time_psr(BLURAY *bd, uint32_t time)
{
    /*
     * Update PSR8: Presentation Time
     * The PSR8 represents presentation time in the playing interval from IN_time until OUT_time of
     * the current PlayItem, measured in units of a 45 kHz clock.
     */

    if (!bd->title || !bd->st0.clip) {
        return;
    }
    if (time < bd->st0.clip->in_time) {
        BD_DEBUG(DBG_BLURAY | DBG_CRIT, "_update_time_psr(): timestamp before clip start\n");
        return;
    }
    if (time > bd->st0.clip->out_time) {
        BD_DEBUG(DBG_BLURAY | DBG_CRIT, "_update_time_psr(): timestamp after clip end\n");
        return;
    }

    bd_psr_write(bd->regs, PSR_TIME, time);
}

static uint32_t _update_time_psr_from_stream(BLURAY *bd)
{
    /* update PSR_TIME from stream. Not real presentation time (except when seeking), but near enough. */
    NAV_CLIP *clip = bd->st0.clip;

    if (bd->title && clip) {

        uint32_t clip_pkt, clip_time;
        nav_clip_packet_search(bd->st0.clip, SPN(bd->st0.clip_pos), &clip_pkt, &clip_time);
        if (clip_time >= clip->in_time && clip_time <= clip->out_time) {
            _update_time_psr(bd, clip_time);
            return clip_time;
        } else {
            BD_DEBUG(DBG_BLURAY|DBG_CRIT, "%s: no timestamp for SPN %u (got %u). clip %u-%u.\n",
                     clip->name, SPN(bd->st0.clip_pos), clip_time, clip->in_time, clip->out_time);
        }
    }

    return 0;
}

static void _update_stream_psr_by_lang(BD_REGISTERS *regs,
                                       uint32_t psr_lang, uint32_t psr_stream,
                                       uint32_t enable_flag,
                                       MPLS_STREAM *streams, unsigned num_streams,
                                       uint32_t *lang, uint32_t blacklist)
{
    uint32_t preferred_lang;
    int      stream_idx = -1;
    unsigned ii;
    uint32_t stream_lang = 0;

    /* get preferred language */
    preferred_lang = bd_psr_read(regs, psr_lang);

    /* find stream */
    for (ii = 0; ii < num_streams; ii++) {
        if (preferred_lang == str_to_uint32((const char *)streams[ii].lang, 3)) {
            stream_idx = ii;
            break;
        }
    }

    /* requested language not found ? */
    if (stream_idx < 0) {
        BD_DEBUG(DBG_BLURAY, "Stream with preferred language not found\n");
        /* select first stream */
        stream_idx = 0;
        /* no subtitles if preferred language not found */
        enable_flag = 0;
    }

    stream_lang = str_to_uint32((const char *)streams[stream_idx].lang, 3);

    /* avoid enabling subtitles if audio is in the same language */
    if (blacklist && blacklist == stream_lang) {
        enable_flag = 0;
        BD_DEBUG(DBG_BLURAY, "Subtitles disabled (audio is in the same language)\n");
    }

    if (lang) {
        *lang = stream_lang;
    }

    /* update PSR */

    BD_DEBUG(DBG_BLURAY, "Selected stream %d (language %s)\n", stream_idx, streams[stream_idx].lang);

    bd_psr_write_bits(regs, psr_stream,
                      (stream_idx + 1) | enable_flag,
                      0x80000fff);
}

static void _update_clip_psrs(BLURAY *bd, NAV_CLIP *clip)
{
    MPLS_STN *stn = &clip->title->pl->play_item[clip->ref].stn;
    uint32_t audio_lang = 0;
    uint32_t psr_val;

    bd_psr_write(bd->regs, PSR_PLAYITEM, clip->ref);
    bd_psr_write(bd->regs, PSR_TIME,     clip->in_time);

    /* Validate selected audio, subtitle and IG stream PSRs */
    if (stn->num_audio) {
        bd_psr_lock(bd->regs);
        psr_val = bd_psr_read(bd->regs, PSR_PRIMARY_AUDIO_ID);
        if (psr_val == 0 || psr_val > stn->num_audio) {
            _update_stream_psr_by_lang(bd->regs,
                                       PSR_AUDIO_LANG, PSR_PRIMARY_AUDIO_ID, 0,
                                       stn->audio, stn->num_audio,
                                       &audio_lang, 0);
        } else {
            audio_lang = str_to_uint32((const char *)stn->audio[psr_val - 1].lang, 3);
        }
        bd_psr_unlock(bd->regs);
    }
    if (stn->num_pg) {
        bd_psr_lock(bd->regs);
        psr_val = bd_psr_read(bd->regs, PSR_PG_STREAM) & 0xfff;
        if ((psr_val == 0) || (psr_val > stn->num_pg)) {
            _update_stream_psr_by_lang(bd->regs,
                                       PSR_PG_AND_SUB_LANG, PSR_PG_STREAM, 0x80000000,
                                       stn->pg, stn->num_pg,
                                       NULL, audio_lang);
        }
        bd_psr_unlock(bd->regs);
    }
    if (stn->num_ig && bd->title_type != title_undef) {
        bd_psr_lock(bd->regs);
        psr_val = bd_psr_read(bd->regs, PSR_IG_STREAM_ID);
        if ((psr_val == 0) || (psr_val > stn->num_ig)) {
            bd_psr_write(bd->regs, PSR_IG_STREAM_ID, 1);
            BD_DEBUG(DBG_BLURAY | DBG_CRIT, "Selected IG stream 1 (stream %d not available)\n", psr_val);
        }
        bd_psr_unlock(bd->regs);
    }
}

static void _update_playlist_psrs(BLURAY *bd)
{
    NAV_CLIP *clip = bd->st0.clip;

    bd_psr_write(bd->regs, PSR_PLAYLIST, atoi(bd->title->name));
    bd_psr_write(bd->regs, PSR_ANGLE_NUMBER, bd->title->angle + 1);
    bd_psr_write(bd->regs, PSR_CHAPTER, 0xffff);

    if (clip && bd->title_type == title_undef) {
        /* Initialize selected audio and subtitle stream PSRs when not using menus.
         * Selection is based on language setting PSRs and clip STN.
         */
        MPLS_STN *stn = &clip->title->pl->play_item[clip->ref].stn;
        uint32_t audio_lang = 0;

        /* make sure clip is up-to-date before STREAM events are triggered */
        bd_psr_write(bd->regs, PSR_PLAYITEM, clip->ref);

        if (stn->num_audio) {
            _update_stream_psr_by_lang(bd->regs,
                                       PSR_AUDIO_LANG, PSR_PRIMARY_AUDIO_ID, 0,
                                       stn->audio, stn->num_audio,
                                       &audio_lang, 0);
        }

        if (stn->num_pg) {
            _update_stream_psr_by_lang(bd->regs,
                                       PSR_PG_AND_SUB_LANG, PSR_PG_STREAM, 0x80000000,
                                       stn->pg, stn->num_pg,
                                       NULL, audio_lang);
        }
    }
}

static int _is_interactive_title(BLURAY *bd)
{
    if (bd->titles && bd->title_type != title_undef) {
        unsigned title = bd_psr_read(bd->regs, PSR_TITLE_NUMBER);
        if (title == 0xffff && bd->disc_info.first_play->interactive) {
            return 1;
        }
        if (title <= bd->disc_info.num_titles && bd->titles[title]) {
            return bd->titles[title]->interactive;
        }
    }
    return 0;
}

static void _update_chapter_psr(BLURAY *bd)
{
    if (!_is_interactive_title(bd) && bd->title->chap_list.count > 0) {
        uint32_t current_chapter = bd_get_current_chapter(bd);
        bd_psr_write(bd->regs, PSR_CHAPTER,  current_chapter + 1);
    }
}

/*
 * PG
 */

static int _find_pg_stream(BLURAY *bd, uint16_t *pid, int *sub_path_idx, unsigned *sub_clip_idx, uint8_t *char_code)
{
    unsigned  main_clip_idx = bd->st0.clip ? bd->st0.clip->ref : 0;
    MPLS_PI  *pi        = &bd->title->pl->play_item[main_clip_idx];
    unsigned  pg_stream = bd_psr_read(bd->regs, PSR_PG_STREAM);

#if 0
    /* Enable decoder unconditionally (required for forced subtitles).
       Display flag is checked in graphics controller. */
    /* check PG display flag from PSR */
    if (!(pg_stream & 0x80000000)) {
      return 0;
    }
#endif

    pg_stream &= 0xfff;

    if (pg_stream > 0 && pg_stream <= pi->stn.num_pg) {
        pg_stream--; /* stream number to table index */
        if (pi->stn.pg[pg_stream].stream_type == 2) {
            *sub_path_idx = pi->stn.pg[pg_stream].subpath_id;
            *sub_clip_idx = pi->stn.pg[pg_stream].subclip_id;
        }
        *pid = pi->stn.pg[pg_stream].pid;

        if (char_code && pi->stn.pg[pg_stream].coding_type == BLURAY_STREAM_TYPE_SUB_TEXT) {
            *char_code = pi->stn.pg[pg_stream].char_code;
        }

        BD_DEBUG(DBG_BLURAY, "_find_pg_stream(): current PG stream pid 0x%04x sub-path %d\n",
              *pid, *sub_path_idx);
        return 1;
    }

    return 0;
}

static int _init_pg_stream(BLURAY *bd)
{
    int      pg_subpath = -1;
    unsigned pg_subclip = 0;
    uint16_t pg_pid     = 0;

    bd->st0.pg_pid = 0;

    if (!bd->graphics_controller) {
        return 0;
    }

    /* reset PG decoder and controller */
    gc_run(bd->graphics_controller, GC_CTRL_PG_RESET, 0, NULL);

    if (!bd->decode_pg || !bd->title) {
        return 0;
    }

    _find_pg_stream(bd, &pg_pid, &pg_subpath, &pg_subclip, NULL);

    /* store PID of main path embedded PG stream */
    if (pg_subpath < 0) {
        bd->st0.pg_pid = pg_pid;
        return !!pg_pid;
    }

    return 0;
}

static void _update_textst_timer(BLURAY *bd)
{
    if (bd->st_textst.clip) {
        if (bd->st0.clip_block_pos >= bd->gc_wakeup_pos) {
            GC_NAV_CMDS cmds = {-1, NULL, -1, 0, 0, EMPTY_UO_MASK};

            gc_run(bd->graphics_controller, GC_CTRL_PG_UPDATE, bd->gc_wakeup_time, &cmds);

            bd->gc_wakeup_time = cmds.wakeup_time;
            bd->gc_wakeup_pos = (uint64_t)(int64_t)-1; /* no wakeup */

            /* next event in this clip ? */
            if (cmds.wakeup_time >= bd->st0.clip->in_time && cmds.wakeup_time < bd->st0.clip->out_time) {
                /* find event position in main path clip */
                NAV_CLIP *clip = bd->st0.clip;
                if (clip->cl) {
                    uint32_t spn;
                    nav_clip_time_search(clip, cmds.wakeup_time, &spn, NULL);
                    if (spn) {
                        bd->gc_wakeup_pos = (uint64_t)spn * 192L;
                  }
                }
            }
        }
    }
}

static void _init_textst_timer(BLURAY *bd)
{
    if (bd->st_textst.clip && bd->st0.clip->cl) {
        uint32_t clip_time, clip_pkt;
        nav_clip_packet_search(bd->st0.clip, SPN(bd->st0.clip_block_pos), &clip_pkt, &clip_time);
        bd->gc_wakeup_time = clip_time;
        bd->gc_wakeup_pos = 0;
        _update_textst_timer(bd);
    }
}

/*
 * UO mask
 */

static uint32_t _compressed_mask(BD_UO_MASK mask)
{
    return mask.menu_call | (mask.title_search << 1);
}

static void _update_uo_mask(BLURAY *bd)
{
    BD_UO_MASK old_mask = bd->uo_mask;
    BD_UO_MASK new_mask;

    new_mask = uo_mask_combine(bd->title_uo_mask, bd->st0.uo_mask);
    new_mask = uo_mask_combine(bd->gc_uo_mask,    new_mask);
    if (_compressed_mask(old_mask) != _compressed_mask(new_mask)) {
        _queue_event(bd, BD_EVENT_UO_MASK_CHANGED, _compressed_mask(new_mask));
    }
    bd->uo_mask = new_mask;
}

static void _update_hdmv_uo_mask(BLURAY *bd)
{
    uint32_t mask = hdmv_vm_get_uo_mask(bd->hdmv_vm);
    bd->title_uo_mask.title_search = !!(mask & HDMV_TITLE_SEARCH_MASK);
    bd->title_uo_mask.menu_call    = !!(mask & HDMV_MENU_CALL_MASK);

    _update_uo_mask(bd);
}


/*
 * clip access (BD_STREAM)
 */

static void _close_m2ts(BD_STREAM *st)
{
    if (st->fp != NULL) {
        file_close(st->fp);
        st->fp = NULL;
    }

    m2ts_filter_close(&st->m2ts_filter);
}

static int _open_m2ts(BLURAY *bd, BD_STREAM *st)
{
    _close_m2ts(st);

    if (!st->clip) {
        return 0;
    }

    st->fp = disc_open_stream(bd->disc, st->clip->name);

    st->clip_size = 0;
    st->clip_pos = (uint64_t)st->clip->start_pkt * 192;
    st->clip_block_pos = (st->clip_pos / 6144) * 6144;
    st->eof_hit = 0;
    st->encrypted_block_cnt = 0;

    if (st->fp) {
        int64_t clip_size = file_size(st->fp);
        if (clip_size > 0) {

            if (file_seek(st->fp, st->clip_block_pos, SEEK_SET) < 0) {
                BD_DEBUG(DBG_BLURAY | DBG_CRIT, "Unable to seek clip %s!\n", st->clip->name);
                _close_m2ts(st);
                return 0;
            }

            st->clip_size   = clip_size;
            st->int_buf_off = 6144;

            if (st == &bd->st0) {
                MPLS_PL *pl = st->clip->title->pl;
                MPLS_STN *stn = &pl->play_item[st->clip->ref].stn;

                st->uo_mask = uo_mask_combine(pl->app_info.uo_mask,
                                              pl->play_item[st->clip->ref].uo_mask);
                _update_uo_mask(bd);

                st->m2ts_filter = m2ts_filter_init((int64_t)st->clip->in_time << 1,
                                                   (int64_t)st->clip->out_time << 1,
                                                   stn->num_video, stn->num_audio,
                                                   stn->num_ig, stn->num_pg);

                _update_clip_psrs(bd, st->clip);

                _init_pg_stream(bd);

                _init_textst_timer(bd);
            }

            return 1;
        }

        BD_DEBUG(DBG_BLURAY | DBG_CRIT, "Clip %s empty!\n", st->clip->name);
        _close_m2ts(st);
    }

    BD_DEBUG(DBG_BLURAY | DBG_CRIT, "Unable to open clip %s!\n", st->clip->name);

    return 0;
}

static int _validate_unit(BLURAY *bd, BD_STREAM *st, uint8_t *buf)
{
    /* Check TP_extra_header Copy_permission_indicator. If != 0, unit may be encrypted. */
    /* Check first sync byte. It should never be encrypted. */
    if (BD_UNLIKELY(buf[0] & 0xc0 || buf[4] != 0x47)) {

        /* Check first sync bytes. If not OK, drop unit. */
        if (buf[4] != 0x47 || buf [4 + 192] != 0x47 || buf[4 + 2*192] != 0x47 || buf[4 + 3*192] != 0x47) {

            /* Some streams have Copy_permission_indicator incorrectly set. */
            /* Check first TS sync byte. If unit is encrypted, first 16 bytes are plain, rest not. */
            /* not 100% accurate (can be random data too). But the unit is broken anyway ... */
            if (buf[4] == 0x47) {

                /* most likely encrypted stream. Check couple of blocks before erroring out. */
                st->encrypted_block_cnt++;

                if (st->encrypted_block_cnt > 10) {
                    /* error out */
                    BD_DEBUG(DBG_BLURAY | DBG_CRIT, "TP header copy permission indicator != 0. Stream seems to be encrypted.\n");
                    _queue_event(bd, BD_EVENT_ENCRYPTED, BD_ERROR_AACS);
                    return -1;
                }
            }

            /* broken block, ignore it */
            _queue_event(bd, BD_EVENT_READ_ERROR, 1);
            return 0;
        }
    }

    st->eof_hit = 0;
    st->encrypted_block_cnt = 0;
    return 1;
}

static int _skip_unit(BLURAY *bd, BD_STREAM *st)
{
    const size_t len = 6144;

    /* skip broken unit */
    st->clip_block_pos += len;
    st->clip_pos += len;

    _queue_event(bd, BD_EVENT_READ_ERROR, 0);

    /* seek to next unit start */
    if (file_seek(st->fp, st->clip_block_pos, SEEK_SET) < 0) {
        BD_DEBUG(DBG_BLURAY | DBG_CRIT, "Unable to seek clip %s!\n", st->clip->name);
        return -1;
    }

    return 0;
}

static int _read_block(BLURAY *bd, BD_STREAM *st, uint8_t *buf)
{
    const size_t len = 6144;

    if (st->fp) {
        BD_DEBUG(DBG_STREAM, "Reading unit at %"PRIu64"...\n", st->clip_block_pos);

        if (len + st->clip_block_pos <= st->clip_size) {
            size_t read_len;

            if ((read_len = file_read(st->fp, buf, len))) {
                int error;

                if (read_len != len) {
                    BD_DEBUG(DBG_STREAM | DBG_CRIT, "Read %d bytes at %"PRIu64" ; requested %d !\n", (int)read_len, st->clip_block_pos, (int)len);
                    return _skip_unit(bd, st);
                }
                st->clip_block_pos += len;

                if ((error = _validate_unit(bd, st, buf)) <= 0) {
                    /* skip broken unit */
                    BD_DEBUG(DBG_BLURAY | DBG_CRIT, "Skipping broken unit at %"PRId64"\n", st->clip_block_pos - len);
                    st->clip_pos += len;
                    return error;
                }

                if (st->m2ts_filter) {
                    int result = m2ts_filter(st->m2ts_filter, buf);
                    if (result < 0) {
                        m2ts_filter_close(&st->m2ts_filter);
                        BD_DEBUG(DBG_BLURAY | DBG_CRIT, "m2ts filter error\n");
                    }
                }

                BD_DEBUG(DBG_STREAM, "Read unit OK!\n");

#ifdef BLURAY_READ_ERROR_TEST
                /* simulate broken blocks */
                if (random() % 1000)
#else
                return 1;
#endif
            }

            BD_DEBUG(DBG_STREAM | DBG_CRIT, "Read unit at %"PRIu64" failed !\n", st->clip_block_pos);

            return _skip_unit(bd, st);
        }

        /* This is caused by truncated .m2ts file or invalid clip length.
         *
         * Increase position to avoid infinite loops.
         * Next clip won't be selected until all packets of this clip have been read.
         */
        st->clip_block_pos += len;
        st->clip_pos += len;

        if (!st->eof_hit) {
            BD_DEBUG(DBG_STREAM | DBG_CRIT, "Read past EOF !\n");
            st->eof_hit = 1;
        }

        return 0;
    }

    BD_DEBUG(DBG_BLURAY, "No valid title selected!\n");

    return -1;
}

/*
 * clip preload (BD_PRELOAD)
 */

static void _close_preload(BD_PRELOAD *p)
{
    X_FREE(p->buf);
    memset(p, 0, sizeof(*p));
}

#define PRELOAD_SIZE_LIMIT  (512*1024*1024)  /* do not preload clips larger than 512M */

static int _preload_m2ts(BLURAY *bd, BD_PRELOAD *p)
{
    /* setup and open BD_STREAM */

    BD_STREAM st;

    memset(&st, 0, sizeof(st));
    st.clip = p->clip;

    if (st.clip_size > PRELOAD_SIZE_LIMIT) {
        BD_DEBUG(DBG_BLURAY|DBG_CRIT, "_preload_m2ts(): too large clip (%"PRId64")\n", st.clip_size);
        return 0;
    }

    if (!_open_m2ts(bd, &st)) {
        return 0;
    }

    /* allocate buffer */
    p->clip_size = (size_t)st.clip_size;
    uint8_t* tmp = (uint8_t*)realloc(p->buf, p->clip_size);
    if (!tmp) {
        BD_DEBUG(DBG_BLURAY | DBG_CRIT, "_preload_m2ts(): out of memory\n");
        _close_m2ts(&st);
        _close_preload(p);
        return 0;
    }

    p->buf = tmp;

    /* read clip to buffer */

    uint8_t *buf = p->buf;
    uint8_t *end = p->buf + p->clip_size;

    for (; buf < end; buf += 6144) {
        if (_read_block(bd, &st, buf) <= 0) {
            BD_DEBUG(DBG_BLURAY|DBG_CRIT, "_preload_m2ts(): error loading %s at %"PRIu64"\n",
                  st.clip->name, (uint64_t)(buf - p->buf));
            _close_m2ts(&st);
            _close_preload(p);
            return 0;
        }
    }

    /* */

    BD_DEBUG(DBG_BLURAY, "_preload_m2ts(): loaded %"PRIu64" bytes from %s\n",
          st.clip_size, st.clip->name);

    _close_m2ts(&st);

    return 1;
}

static int64_t _seek_stream(BLURAY *bd, BD_STREAM *st,
                            NAV_CLIP *clip, uint32_t clip_pkt)
{
    if (!clip)
        return -1;

    if (!st->fp || !st->clip || clip->ref != st->clip->ref) {
        // The position is in a new clip
        st->clip = clip;
        if (!_open_m2ts(bd, st)) {
            return -1;
        }
    }

    if (st->m2ts_filter) {
        m2ts_filter_seek(st->m2ts_filter, 0, (int64_t)st->clip->in_time << 1);
    }

    st->clip_pos = (uint64_t)clip_pkt * 192;
    st->clip_block_pos = (st->clip_pos / 6144) * 6144;

    if (file_seek(st->fp, st->clip_block_pos, SEEK_SET) < 0) {
        BD_DEBUG(DBG_BLURAY | DBG_CRIT, "Unable to seek clip %s!\n", st->clip->name);
    }

    st->int_buf_off = 6144;
    st->seek_flag = 1;

    return st->clip_pos;
}

/*
 * Graphics controller interface
 */

static int _run_gc(BLURAY *bd, gc_ctrl_e msg, uint32_t param)
{
    int result = -1;

    if (!bd) {
        return -1;
    }

    if (bd->graphics_controller && bd->hdmv_vm) {
        GC_NAV_CMDS cmds = {-1, NULL, -1, 0, 0, EMPTY_UO_MASK};

        result = gc_run(bd->graphics_controller, msg, param, &cmds);

        if (cmds.num_nav_cmds > 0) {
            hdmv_vm_set_object(bd->hdmv_vm, cmds.num_nav_cmds, cmds.nav_cmds);
            bd->hdmv_suspended = !hdmv_vm_running(bd->hdmv_vm);
        }

        if (cmds.status != bd->gc_status) {
            uint32_t changed_flags = cmds.status ^ bd->gc_status;
            bd->gc_status = cmds.status;
            if (changed_flags & GC_STATUS_MENU_OPEN) {
                _queue_event(bd, BD_EVENT_MENU, !!(bd->gc_status & GC_STATUS_MENU_OPEN));
            }
            if (changed_flags & GC_STATUS_POPUP) {
                _queue_event(bd, BD_EVENT_POPUP, !!(bd->gc_status & GC_STATUS_POPUP));
            }
        }

        if (cmds.sound_id_ref >= 0 && cmds.sound_id_ref < 0xff) {
            _queue_event(bd, BD_EVENT_SOUND_EFFECT, cmds.sound_id_ref);
        }

        bd->gc_uo_mask = cmds.page_uo_mask;
        _update_uo_mask(bd);

    } else {
        if (bd->gc_status & GC_STATUS_MENU_OPEN) {
            _queue_event(bd, BD_EVENT_MENU, 0);
        }
        if (bd->gc_status & GC_STATUS_POPUP) {
            _queue_event(bd, BD_EVENT_POPUP, 0);
        }
        bd->gc_status = GC_STATUS_NONE;
    }

    return result;
}

/*
 * disc info
 */

static void _check_bdj(BLURAY *bd)
{
    if (!bd->disc_info.bdj_handled) {
        if (!bd->disc || bd->disc_info.bdj_detected) {
#ifndef MS_APP
            /* Check if jvm + jar can be loaded ? */
            switch (bdj_jvm_available(&bd->bdjstorage)) {
                case BDJ_CHECK_OK:
                    bd->disc_info.bdj_handled = 1;
                    /* fall thru */
                case BDJ_CHECK_NO_JAR:
                    bd->disc_info.libjvm_detected = 1;
                    /* fall thru */
                default:;
            }
#endif
        }
    }
}

static void _fill_disc_info(BLURAY *bd, BD_ENC_INFO *enc_info)
{
    INDX_ROOT *index = NULL;

    if (enc_info) {
        bd->disc_info.aacs_detected      = enc_info->aacs_detected;
        bd->disc_info.libaacs_detected   = enc_info->libaacs_detected;
        bd->disc_info.aacs_error_code    = enc_info->aacs_error_code;
        bd->disc_info.aacs_handled       = enc_info->aacs_handled;
        bd->disc_info.aacs_mkbv          = enc_info->aacs_mkbv;
        memcpy(bd->disc_info.disc_id, enc_info->disc_id, 20);
        bd->disc_info.bdplus_detected    = enc_info->bdplus_detected;
        bd->disc_info.libbdplus_detected = enc_info->libbdplus_detected;
        bd->disc_info.bdplus_handled     = enc_info->bdplus_handled;
        bd->disc_info.bdplus_gen         = enc_info->bdplus_gen;
        bd->disc_info.bdplus_date        = enc_info->bdplus_date;
        bd->disc_info.no_menu_support    = enc_info->no_menu_support;
    }

    bd->disc_info.bluray_detected        = 0;
    bd->disc_info.top_menu_supported     = 0;
    bd->disc_info.first_play_supported   = 0;
    bd->disc_info.num_hdmv_titles        = 0;
    bd->disc_info.num_bdj_titles         = 0;
    bd->disc_info.num_unsupported_titles = 0;

    bd->disc_info.bdj_detected    = 0;
    bd->disc_info.bdj_supported   = 1;

    bd->disc_info.num_titles  = 0;
    bd->disc_info.titles      = NULL;
    bd->disc_info.top_menu    = NULL;
    bd->disc_info.first_play  = NULL;

    array_free((void**)&bd->titles);

    memset(bd->disc_info.bdj_org_id,  0, sizeof(bd->disc_info.bdj_org_id));
    memset(bd->disc_info.bdj_disc_id, 0, sizeof(bd->disc_info.bdj_disc_id));

    if (bd->disc) {
        bd->disc_info.udf_volume_id = disc_volume_id(bd->disc);
        index = indx_get(bd->disc);
        if (!index) {
            /* check for incomplete disc */
            int r = bd_get_titles(bd, 0, 0);
            if (r > 0) {
                BD_DEBUG(DBG_BLURAY | DBG_CRIT, "Possible incomplete BluRay image detected. No menu support.\n");
                bd->disc_info.bluray_detected = 1;
                bd->disc_info.no_menu_support = 1;
            }
        }
    }

    if (index) {
        INDX_PLAY_ITEM *pi;
        unsigned        ii;

        bd->disc_info.bluray_detected = 1;

        /* application info */
        bd->disc_info.video_format     = index->app_info.video_format;
        bd->disc_info.frame_rate       = index->app_info.frame_rate;
        bd->disc_info.content_exist_3D = index->app_info.content_exist_flag;
        bd->disc_info.initial_output_mode_preference = index->app_info.initial_output_mode_preference;
        memcpy(bd->disc_info.provider_data, index->app_info.user_data, sizeof(bd->disc_info.provider_data));

        /* allocate array for title info */
        BLURAY_TITLE **titles = (BLURAY_TITLE**)array_alloc(index->num_titles + 2, sizeof(BLURAY_TITLE));
        if (!titles) {
            BD_DEBUG(DBG_BLURAY | DBG_CRIT, "Can't allocate memory\n");
            indx_free(&index);
            return;
        }
        bd->titles = titles;
        bd->disc_info.titles = (const BLURAY_TITLE * const *)titles;
        bd->disc_info.num_titles = index->num_titles;

        /* count titles and fill title info */

        for (ii = 0; ii < index->num_titles; ii++) {
            if (index->titles[ii].object_type == indx_object_type_hdmv) {
                bd->disc_info.num_hdmv_titles++;
                titles[ii + 1]->interactive = (index->titles[ii].hdmv.playback_type == indx_hdmv_playback_type_interactive);
                titles[ii + 1]->id_ref = index->titles[ii].hdmv.id_ref;
            }
            if (index->titles[ii].object_type == indx_object_type_bdj) {
                bd->disc_info.num_bdj_titles++;
                bd->disc_info.bdj_detected = 1;
                titles[ii + 1]->bdj = 1;
                titles[ii + 1]->interactive = (index->titles[ii].bdj.playback_type == indx_bdj_playback_type_interactive);
                titles[ii + 1]->id_ref = atoi(index->titles[ii].bdj.name);
            }

            titles[ii + 1]->accessible =  !(index->titles[ii].access_type & INDX_ACCESS_PROHIBITED_MASK);
            titles[ii + 1]->hidden     = !!(index->titles[ii].access_type & INDX_ACCESS_HIDDEN_MASK);
        }

        pi = &index->first_play;
        if (pi->object_type == indx_object_type_bdj) {
            bd->disc_info.bdj_detected = 1;
            titles[index->num_titles + 1]->bdj = 1;
            titles[index->num_titles + 1]->interactive = (pi->bdj.playback_type == indx_bdj_playback_type_interactive);
            titles[index->num_titles + 1]->id_ref = atoi(pi->bdj.name);
        }
        if (pi->object_type == indx_object_type_hdmv && pi->hdmv.id_ref != 0xffff) {
            titles[index->num_titles + 1]->interactive = (pi->hdmv.playback_type == indx_hdmv_playback_type_interactive);
            titles[index->num_titles + 1]->id_ref = pi->hdmv.id_ref;
        }

        pi = &index->top_menu;
        if (pi->object_type == indx_object_type_bdj) {
            bd->disc_info.bdj_detected = 1;
            titles[0]->bdj = 1;
            titles[0]->interactive = (pi->bdj.playback_type == indx_bdj_playback_type_interactive);
            titles[0]->id_ref = atoi(pi->bdj.name);
        }
        if (pi->object_type == indx_object_type_hdmv && pi->hdmv.id_ref != 0xffff) {
            titles[0]->interactive = (pi->hdmv.playback_type == indx_hdmv_playback_type_interactive);
            titles[0]->id_ref = pi->hdmv.id_ref;
        }

        /* mark supported titles */

        _check_bdj(bd);

        if (bd->disc_info.bdj_detected && !bd->disc_info.bdj_handled) {
            bd->disc_info.num_unsupported_titles = bd->disc_info.num_bdj_titles;
        }

        pi = &index->first_play;
        if (pi->object_type == indx_object_type_hdmv && pi->hdmv.id_ref != 0xffff) {
            bd->disc_info.first_play_supported = 1;
        }
        if (pi->object_type == indx_object_type_bdj) {
            bd->disc_info.first_play_supported = bd->disc_info.bdj_handled;
        }

        pi = &index->top_menu;
        if (pi->object_type == indx_object_type_hdmv && pi->hdmv.id_ref != 0xffff) {
            bd->disc_info.top_menu_supported = 1;
        }
        if (pi->object_type == indx_object_type_bdj) {
            bd->disc_info.top_menu_supported = bd->disc_info.bdj_handled;
        }

        /* */

        if (bd->disc_info.first_play_supported) {
            titles[index->num_titles + 1]->accessible = 1;
            bd->disc_info.first_play = titles[index->num_titles + 1];
        }
        if (bd->disc_info.top_menu_supported) {
            titles[0]->accessible = 1;
            bd->disc_info.top_menu = titles[0];
        }

        /* increase player profile and version when 3D or UHD disc is detected */

        if (index->indx_version >= ('0' << 24 | '3' << 16 | '0' << 8 | '0')) {
            BD_DEBUG(DBG_CRIT | DBG_BLURAY, "WARNING: BluRay profile 6 BD-J menu support is experimental\n");
            /* Switch to UHD profile */
            psr_init_UHD(bd->regs, 1);
        }
        if (((index->indx_version >> 16) & 0xff) == '2') {
            if (index->app_info.content_exist_flag) {
                /* Switch to 3D profile */
                psr_init_3D(bd->regs, index->app_info.initial_output_mode_preference, 0);
            }
        }

        indx_free(&index);

        /* populate title names */
        bd_get_meta(bd);
    }

#if 0
    if (!bd->disc_info.first_play_supported || !bd->disc_info.top_menu_supported) {
        bd->disc_info.no_menu_support = 1;
    }
#endif

    if (bd->disc_info.bdj_detected) {
        BDID_DATA *bdid = bdid_get(bd->disc); /* parse id.bdmv */
        if (bdid) {
            memcpy(bd->disc_info.bdj_org_id,  bdid->org_id,  sizeof(bd->disc_info.bdj_org_id));
            memcpy(bd->disc_info.bdj_disc_id, bdid->disc_id, sizeof(bd->disc_info.bdj_disc_id));
            bdid_free(&bdid);
        }
    }

    _check_bdj(bd);
}

const BLURAY_DISC_INFO *bd_get_disc_info(BLURAY *bd)
{
    if (!bd->disc) {
        _fill_disc_info(bd, NULL);
    }
    return &bd->disc_info;
}

/*
 * bdj callbacks
 */

void bd_set_bdj_uo_mask(BLURAY *bd, unsigned mask)
{
    bd->title_uo_mask.title_search = !!(mask & BDJ_TITLE_SEARCH_MASK);
    bd->title_uo_mask.menu_call    = !!(mask & BDJ_MENU_CALL_MASK);

    _update_uo_mask(bd);
}

const uint8_t *bd_get_aacs_data(BLURAY *bd, int type)
{
    return disc_get_data(bd->disc, type);
}

uint64_t bd_get_uo_mask(BLURAY *bd)
{
    /* internal function. Used by BD-J. */
    union {
      uint64_t u64;
      BD_UO_MASK mask;
    } mask = {0};

    //bd_mutex_lock(&bd->mutex);
    memcpy(&mask.mask, &bd->uo_mask, sizeof(BD_UO_MASK));
    //bd_mutex_unlock(&bd->mutex);

    return mask.u64;
}

void bd_set_bdj_kit(BLURAY *bd, int mask)
{
    _queue_event(bd, BD_EVENT_KEY_INTEREST_TABLE, mask);
}

int bd_bdj_sound_effect(BLURAY *bd, int id)
{
    if (bd->sound_effects && id >= bd->sound_effects->num_sounds) {
        return -1;
    }
    if (id < 0 || id > 0xff) {
        return -1;
    }

    _queue_event(bd, BD_EVENT_SOUND_EFFECT, id);
    return 0;
}

void bd_select_rate(BLURAY *bd, float rate, int reason)
{
    if (reason == BDJ_PLAYBACK_STOP) {
        /* playback stop. Might want to wait for buffers empty here. */
        return;
    }

    if (reason == BDJ_PLAYBACK_START) {
        /* playback is triggered by bd_select_rate() */
        bd->bdj_wait_start = 0;
    }

    if (rate < 0.5) {
        _queue_event(bd, BD_EVENT_STILL, 1);
    } else {
        _queue_event(bd, BD_EVENT_STILL, 0);
    }
}

int bd_bdj_seek(BLURAY *bd, int playitem, int playmark, int64_t time)
{
    bd_mutex_lock(&bd->mutex);

    if (playitem > 0) {
        bd_seek_playitem(bd, playitem);
    }
    if (playmark >= 0) {
        bd_seek_mark(bd, playmark);
    }
    if (time >= 0) {
        bd_seek_time(bd, time);
    }

    bd_mutex_unlock(&bd->mutex);

    return 1;
}

int bd_set_virtual_package(BLURAY *bd, const char *vp_path, int psr_init_backup)
{
    bd_mutex_lock(&bd->mutex);

    if (bd->title) {
        BD_DEBUG(DBG_BLURAY | DBG_CRIT, "bd_set_virtual_package() failed: playlist is playing\n");
        return -1;
    }
    if (bd->title_type != title_bdj) {
        BD_DEBUG(DBG_BLURAY | DBG_CRIT, "bd_set_virtual_package() failed: HDMV title\n");
        return -1;
    }

    if (psr_init_backup) {
        bd_psr_reset_backup_registers(bd->regs);
    }

    disc_update(bd->disc, vp_path);

    /* TODO: reload all cached information, update disc info, notify app */

    bd_mutex_unlock(&bd->mutex);

    return 0;
}

BD_DISC *bd_get_disc(BLURAY *bd)
{
    return bd ? bd->disc : NULL;
}

uint32_t bd_reg_read(BLURAY *bd, int psr, int reg)
{
    if (psr) {
        return bd_psr_read(bd->regs, reg);
    } else {
        return bd_gpr_read(bd->regs, reg);
    }
}

int bd_reg_write(BLURAY *bd, int psr, int reg, uint32_t value, uint32_t psr_value_mask)
{
    if (psr) {
        if (psr < 102) {
            /* avoid deadlocks (psr_write triggers callbacks that may lock this mutex) */
            bd_mutex_lock(&bd->mutex);
        }
        int res = bd_psr_write_bits(bd->regs, reg, value, psr_value_mask);
        if (psr < 102) {
            bd_mutex_unlock(&bd->mutex);
        }
        return res;
    } else {
        return bd_gpr_write(bd->regs, reg, value);
    }
}

BD_ARGB_BUFFER *bd_lock_osd_buffer(BLURAY *bd)
{
    bd_mutex_lock(&bd->argb_buffer_mutex);
    return bd->argb_buffer;
}

void bd_unlock_osd_buffer(BLURAY *bd)
{
    bd_mutex_unlock(&bd->argb_buffer_mutex);
}

/*
 * handle graphics updates from BD-J layer
 */
void bd_bdj_osd_cb(BLURAY *bd, const unsigned *img, int w, int h,
                   int x0, int y0, int x1, int y1)
{
    BD_ARGB_OVERLAY aov;

    if (!bd->argb_overlay_proc) {
        _queue_event(bd, BD_EVENT_MENU, 0);
        return;
    }

    memset(&aov, 0, sizeof(aov));
    aov.pts   = -1;
    aov.plane = BD_OVERLAY_IG;

    /* no image data -> init or close */
    if (!img) {
        if (w > 0 && h > 0) {
            aov.cmd = BD_ARGB_OVERLAY_INIT;
            aov.w   = w;
            aov.h   = h;
            _queue_event(bd, BD_EVENT_MENU, 1);
        } else {
            aov.cmd = BD_ARGB_OVERLAY_CLOSE;
            _queue_event(bd, BD_EVENT_MENU, 0);
        }

        bd->argb_overlay_proc(bd->argb_overlay_proc_handle, &aov);
        return;
    }

    /* no changed pixels ? */
    if (x1 < x0 || y1 < y0) {
        return;
    }

    /* pass only changed region */
    if (bd->argb_buffer && (bd->argb_buffer->width < w || bd->argb_buffer->height < h)) {
        aov.argb   = img;
    } else {
        aov.argb   = img + x0 + y0 * w;
    }
    aov.stride = w;
    aov.x      = x0;
    aov.y      = y0;
    aov.w      = x1 - x0 + 1;
    aov.h      = y1 - y0 + 1;

    if (bd->argb_buffer) {
        /* set dirty region */
        bd->argb_buffer->dirty[BD_OVERLAY_IG].x0 = x0;
        bd->argb_buffer->dirty[BD_OVERLAY_IG].x1 = x1;
        bd->argb_buffer->dirty[BD_OVERLAY_IG].y0 = y0;
        bd->argb_buffer->dirty[BD_OVERLAY_IG].y1 = y1;
    }

    /* draw */
    aov.cmd = BD_ARGB_OVERLAY_DRAW;
    bd->argb_overlay_proc(bd->argb_overlay_proc_handle, &aov);

    /* commit changes */
    aov.cmd = BD_ARGB_OVERLAY_FLUSH;
    bd->argb_overlay_proc(bd->argb_overlay_proc_handle, &aov);

    if (bd->argb_buffer) {
        /* reset dirty region */
        bd->argb_buffer->dirty[BD_OVERLAY_IG].x0 = bd->argb_buffer->width;
        bd->argb_buffer->dirty[BD_OVERLAY_IG].x1 = bd->argb_buffer->height;
        bd->argb_buffer->dirty[BD_OVERLAY_IG].y0 = 0;
        bd->argb_buffer->dirty[BD_OVERLAY_IG].y1 = 0;
    }
}

/*
 * BD-J
 */

#ifndef MS_APP
static int _start_bdj(BLURAY *bd, unsigned title)
{
    if (bd->bdjava == NULL) {
        const char *root = disc_root(bd->disc);
        bd->bdjava = bdj_open(root, bd, bd->disc_info.bdj_disc_id, &bd->bdjstorage);
        if (!bd->bdjava) {
            return 0;
        }
    }

    return !bdj_process_event(bd->bdjava, BDJ_EVENT_START, title);
}
#endif

static int _bdj_event(BLURAY *bd, unsigned ev, unsigned param)
{
#ifndef MS_APP
    if (bd->bdjava != NULL) {
        return bdj_process_event(bd->bdjava, ev, param);
    }
#endif
    return -1;
}

#ifndef MS_APP
static void _stop_bdj(BLURAY *bd)
{
    if (bd->bdjava != NULL) {
        bdj_process_event(bd->bdjava, BDJ_EVENT_STOP, 0);
        _queue_event(bd, BD_EVENT_STILL, 0);
        _queue_event(bd, BD_EVENT_KEY_INTEREST_TABLE, 0);
    }
}

static void _close_bdj(BLURAY *bd)
{
    if (bd->bdjava != NULL) {
        bdj_close(bd->bdjava);
        bd->bdjava = NULL;
    }
}
#endif

/*
 * open / close
 */

BLURAY *bd_init(void)
{
    char *env;

    BD_DEBUG(DBG_BLURAY, "libbluray version "BLURAY_VERSION_STRING"\n");

    BLURAY *bd = calloc(1, sizeof(BLURAY));

    if (!bd) {
        BD_DEBUG(DBG_BLURAY | DBG_CRIT, "Can't allocate memory\n");
        return NULL;
    }

    bd->regs = bd_registers_init();
    if (!bd->regs) {
        BD_DEBUG(DBG_BLURAY, "bd_registers_init() failed\n");
        X_FREE(bd);
        return NULL;
    }

    bd_mutex_init(&bd->mutex);
    bd_mutex_init(&bd->argb_buffer_mutex);

    env = getenv("LIBBLURAY_PERSISTENT_STORAGE");
    if (env) {
        int v = (!strcmp(env, "yes")) ? 1 : (!strcmp(env, "no")) ? 0 : atoi(env);
        bd->bdjstorage.no_persistent_storage = !v;
    }

    BD_DEBUG(DBG_BLURAY, "BLURAY initialized!\n");

    return bd;
}

static int _bd_open(BLURAY *bd,
                    const char *device_path, const char *keyfile_path,
                    fs_access *p_fs)
{
    BD_ENC_INFO enc_info;

    if (!bd) {
        return 0;
    }
    if (bd->disc) {
        BD_DEBUG(DBG_BLURAY | DBG_CRIT, "Disc already open\n");
        return 0;
    }

    bd->disc = disc_open(device_path, p_fs,
                         &enc_info, keyfile_path,
                         (void*)bd->regs, (void*)bd_psr_read, (void*)bd_psr_write);

    if (!bd->disc) {
        return 0;
    }

    _fill_disc_info(bd, &enc_info);

    return bd->disc_info.bluray_detected;
}

int bd_open_disc(BLURAY *bd, const char *device_path, const char *keyfile_path)
{
    if (!device_path) {
        BD_DEBUG(DBG_BLURAY | DBG_CRIT, "No device path provided!\n");
        return 0;
    }

    return _bd_open(bd, device_path, keyfile_path, NULL);
}

int bd_open_stream(BLURAY *bd,
                   void *read_blocks_handle,
                   int (*read_blocks)(void *handle, void *buf, int lba, int num_blocks))
{
    if (!read_blocks) {
        return 0;
    }

    fs_access fs = { read_blocks_handle, read_blocks, NULL, NULL };
    return _bd_open(bd, NULL, NULL, &fs);
}

int bd_open_files(BLURAY *bd,
                  void *handle,
                  struct bd_dir_s *(*open_dir)(void *handle, const char *rel_path),
                  struct bd_file_s *(*open_file)(void *handle, const char *rel_path))
{
    if (!open_dir || !open_file) {
        return 0;
    }

    fs_access fs = { handle, NULL, open_dir, open_file };
    return _bd_open(bd, NULL, NULL, &fs);
}

BLURAY *bd_open(const char *device_path, const char *keyfile_path)
{
    BLURAY *bd;

    bd = bd_init();
    if (!bd) {
        return NULL;
    }

    if (!bd_open_disc(bd, device_path, keyfile_path)) {
        bd_close(bd);
        return NULL;
    }

    return bd;
}

void bd_close(BLURAY *bd)
{
    if (!bd) {
        return;
    }

#ifndef MS_APP
    _close_bdj(bd);
#endif

    _close_m2ts(&bd->st0);
    _close_preload(&bd->st_ig);
    _close_preload(&bd->st_textst);

    nav_free_title_list(&bd->title_list);
    nav_title_close(&bd->title);

    hdmv_vm_free(&bd->hdmv_vm);

    gc_free(&bd->graphics_controller);
    meta_free(&bd->meta);
    sound_free(&bd->sound_effects);
    bd_registers_free(bd->regs);

    event_queue_destroy(&bd->event_queue);
    array_free((void**)&bd->titles);
#ifndef MS_APP
    bdj_storage_cleanup(&bd->bdjstorage);
#endif

    disc_close(&bd->disc);

    bd_mutex_destroy(&bd->mutex);
    bd_mutex_destroy(&bd->argb_buffer_mutex);

    BD_DEBUG(DBG_BLURAY, "BLURAY destroyed!\n");

    X_FREE(bd);
}

/*
 * PlayMark tracking
 */

static void _find_next_playmark(BLURAY *bd)
{
    unsigned ii;

    bd->next_mark = -1;
    bd->next_mark_pos = (uint64_t)-1;
    for (ii = 0; ii < bd->title->mark_list.count; ii++) {
        uint64_t pos = (uint64_t)bd->title->mark_list.mark[ii].title_pkt * 192L;
        if (pos > bd->s_pos) {
            bd->next_mark = ii;
            bd->next_mark_pos = pos;
            break;
        }
    }

    _update_chapter_psr(bd);
}

static void _playmark_reached(BLURAY *bd)
{
    while (bd->next_mark >= 0 && bd->s_pos > bd->next_mark_pos) {

<<<<<<< HEAD
    _queue_event(bd, BD_EVENT_PLAYMARK, bd->next_mark);
#ifndef MS_APP
    _bdj_event(bd, BDJ_EVENT_MARK, bd->next_mark);
#endif
=======
        BD_DEBUG(DBG_BLURAY, "PlayMark %d reached (%"PRIu64")\n", bd->next_mark, bd->next_mark_pos);
>>>>>>> ae061211

        _queue_event(bd, BD_EVENT_PLAYMARK, bd->next_mark);
        _bdj_event(bd, BDJ_EVENT_MARK, bd->next_mark);

        /* update next mark */
        bd->next_mark++;
        if ((unsigned)bd->next_mark < bd->title->mark_list.count) {
            bd->next_mark_pos = (uint64_t)bd->title->mark_list.mark[bd->next_mark].title_pkt * 192L;
        } else {
            /* no marks left */
            bd->next_mark = -1;
            bd->next_mark_pos = (uint64_t)-1;
        }
    };

    /* chapter tracking */
    _update_chapter_psr(bd);
}

/*
 * seeking and current position
 */

static void _seek_internal(BLURAY *bd,
                           NAV_CLIP *clip, uint32_t title_pkt, uint32_t clip_pkt)
{
    if (_seek_stream(bd, &bd->st0, clip, clip_pkt) >= 0) {
        uint32_t media_time;

        /* update title position */
        bd->s_pos = (uint64_t)title_pkt * 192;

        /* Update PSR_TIME */
        media_time = _update_time_psr_from_stream(bd);

        /* emit notification events */
        if (media_time >= clip->in_time) {
            media_time = media_time - clip->in_time + clip->title_time;
        }
        _queue_event(bd, BD_EVENT_SEEK, media_time);
#ifndef MS_APP
        _bdj_event(bd, BDJ_EVENT_SEEK, media_time);
#endif

        /* playmark tracking */
        _find_next_playmark(bd);

        /* reset PG decoder and controller */
        if (bd->graphics_controller) {
            gc_run(bd->graphics_controller, GC_CTRL_PG_RESET, 0, NULL);

            _init_textst_timer(bd);
        }

        BD_DEBUG(DBG_BLURAY, "Seek to %"PRIu64"\n", bd->s_pos);
    }
}

/* _change_angle() should be used only before call to _seek_internal() ! */
static void _change_angle(BLURAY *bd)
{
    if (bd->seamless_angle_change) {
        bd->st0.clip = nav_set_angle(bd->title, bd->st0.clip, bd->request_angle);
        bd->seamless_angle_change = 0;
        bd_psr_write(bd->regs, PSR_ANGLE_NUMBER, bd->title->angle + 1);

        /* force re-opening .m2ts file in _seek_internal() */
        _close_m2ts(&bd->st0);
    }
}

int64_t bd_seek_time(BLURAY *bd, uint64_t tick)
{
    uint32_t clip_pkt, out_pkt;
    NAV_CLIP *clip;

    if (tick >> 33) {
        BD_DEBUG(DBG_BLURAY | DBG_CRIT, "bd_seek_time(%"PRIu64") failed: invalid timestamp\n", tick);
        return bd->s_pos;
    }

    tick /= 2;

    bd_mutex_lock(&bd->mutex);

    if (bd->title &&
        tick < bd->title->duration) {

        _change_angle(bd);

        // Find the closest access unit to the requested position
        clip = nav_time_search(bd->title, (uint32_t)tick, &clip_pkt, &out_pkt);

        _seek_internal(bd, clip, out_pkt, clip_pkt);

    } else {
        BD_DEBUG(DBG_BLURAY | DBG_CRIT, "bd_seek_time(%u) failed\n", (unsigned int)tick);
    }

    bd_mutex_unlock(&bd->mutex);

    return bd->s_pos;
}

uint64_t bd_tell_time(BLURAY *bd)
{
    uint32_t clip_pkt = 0, out_pkt = 0, out_time = 0;
    NAV_CLIP *clip;

    if (!bd) {
        return 0;
    }

    bd_mutex_lock(&bd->mutex);

    if (bd->title) {
        clip = nav_packet_search(bd->title, SPN(bd->s_pos), &clip_pkt, &out_pkt, &out_time);
        if (clip) {
            out_time += clip->title_time;
        }
    }

    bd_mutex_unlock(&bd->mutex);

    return ((uint64_t)out_time) * 2;
}

int64_t bd_seek_chapter(BLURAY *bd, unsigned chapter)
{
    uint32_t clip_pkt, out_pkt;
    NAV_CLIP *clip;

    bd_mutex_lock(&bd->mutex);

    if (bd->title &&
        chapter < bd->title->chap_list.count) {

        _change_angle(bd);

        // Find the closest access unit to the requested position
        clip = nav_chapter_search(bd->title, chapter, &clip_pkt, &out_pkt);

        _seek_internal(bd, clip, out_pkt, clip_pkt);

    } else {
        BD_DEBUG(DBG_BLURAY | DBG_CRIT, "bd_seek_chapter(%u) failed\n", chapter);
    }

    bd_mutex_unlock(&bd->mutex);

    return bd->s_pos;
}

int64_t bd_chapter_pos(BLURAY *bd, unsigned chapter)
{
    uint32_t clip_pkt, out_pkt;
    int64_t ret = -1;

    bd_mutex_lock(&bd->mutex);

    if (bd->title &&
        chapter < bd->title->chap_list.count) {

        // Find the closest access unit to the requested position
        nav_chapter_search(bd->title, chapter, &clip_pkt, &out_pkt);
        ret = (int64_t)out_pkt * 192;
    }

    bd_mutex_unlock(&bd->mutex);

    return ret;
}

uint32_t bd_get_current_chapter(BLURAY *bd)
{
    uint32_t ret = 0;

    bd_mutex_lock(&bd->mutex);

    if (bd->title) {
        ret = nav_chapter_get_current(bd->title, SPN(bd->s_pos));
    }

    bd_mutex_unlock(&bd->mutex);

    return ret;
}

int64_t bd_seek_playitem(BLURAY *bd, unsigned clip_ref)
{
    uint32_t clip_pkt, out_pkt;
    NAV_CLIP *clip;

    bd_mutex_lock(&bd->mutex);

    if (bd->title &&
        clip_ref < bd->title->clip_list.count) {

      _change_angle(bd);

      clip     = &bd->title->clip_list.clip[clip_ref];
      clip_pkt = clip->start_pkt;
      out_pkt  = clip->title_pkt;

      _seek_internal(bd, clip, out_pkt, clip_pkt);

    } else {
        BD_DEBUG(DBG_BLURAY | DBG_CRIT, "bd_seek_playitem(%u) failed\n", clip_ref);
    }

    bd_mutex_unlock(&bd->mutex);

    return bd->s_pos;
}

int64_t bd_seek_mark(BLURAY *bd, unsigned mark)
{
    uint32_t clip_pkt, out_pkt;
    NAV_CLIP *clip;

    bd_mutex_lock(&bd->mutex);

    if (bd->title &&
        mark < bd->title->mark_list.count) {

        _change_angle(bd);

        // Find the closest access unit to the requested position
        clip = nav_mark_search(bd->title, mark, &clip_pkt, &out_pkt);

        _seek_internal(bd, clip, out_pkt, clip_pkt);

    } else {
        BD_DEBUG(DBG_BLURAY | DBG_CRIT, "bd_seek_mark(%u) failed\n", mark);
    }

    bd_mutex_unlock(&bd->mutex);

    return bd->s_pos;
}

int64_t bd_seek(BLURAY *bd, uint64_t pos)
{
    uint32_t pkt, clip_pkt, out_pkt, out_time;
    NAV_CLIP *clip;

    bd_mutex_lock(&bd->mutex);

    if (bd->title &&
        pos < (uint64_t)bd->title->packets * 192) {

        pkt = SPN(pos);

        _change_angle(bd);

        // Find the closest access unit to the requested position
        clip = nav_packet_search(bd->title, pkt, &clip_pkt, &out_pkt, &out_time);

        _seek_internal(bd, clip, out_pkt, clip_pkt);
    }

    bd_mutex_unlock(&bd->mutex);

    return bd->s_pos;
}

uint64_t bd_get_title_size(BLURAY *bd)
{
    uint64_t ret = 0;

    if (!bd) {
        return 0;
    }

    bd_mutex_lock(&bd->mutex);

    if (bd->title) {
        ret = (uint64_t)bd->title->packets * 192;
    }

    bd_mutex_unlock(&bd->mutex);

    return ret;
}

uint64_t bd_tell(BLURAY *bd)
{
    uint64_t ret = 0;

    if (!bd) {
        return 0;
    }

    bd_mutex_lock(&bd->mutex);

    ret = bd->s_pos;

    bd_mutex_unlock(&bd->mutex);

    return ret;
}

/*
 * read
 */

static int64_t _clip_seek_time(BLURAY *bd, uint32_t tick)
{
    uint32_t clip_pkt, out_pkt;

    if (!bd->title || !bd->st0.clip) {
        BD_DEBUG(DBG_BLURAY | DBG_CRIT, "_clip_seek_time(): no playlist playing\n");
        return -1;
    }

    if (tick >= bd->st0.clip->out_time) {
        BD_DEBUG(DBG_BLURAY | DBG_CRIT, "_clip_seek_time(): timestamp after clip end (%u < %u)\n",
                 bd->st0.clip->out_time, tick);
        return -1;
    }

    // Find the closest access unit to the requested position
    nav_clip_time_search(bd->st0.clip, tick, &clip_pkt, &out_pkt);

    _seek_internal(bd, bd->st0.clip, out_pkt, clip_pkt);

    return bd->s_pos;
}

static int _bd_read(BLURAY *bd, unsigned char *buf, int len)
{
    BD_STREAM *st = &bd->st0;
    int out_len = 0;

        while (len > 0) {
            uint32_t clip_pkt;

            unsigned int size = len;
            // Do we need to read more data?
            clip_pkt = SPN(st->clip_pos);
            if (bd->seamless_angle_change) {
                if (clip_pkt >= bd->angle_change_pkt) {
                    if (clip_pkt >= st->clip->end_pkt) {
                        st->clip = nav_next_clip(bd->title, st->clip);
                        if (!_open_m2ts(bd, st)) {
                            return -1;
                        }
                        bd->s_pos = (uint64_t)st->clip->title_pkt * 192L;
                    } else {
                        _change_angle(bd);
                        _clip_seek_time(bd, bd->angle_change_time);
                    }
                    bd->seamless_angle_change = 0;
                } else {
                    uint64_t angle_pos;

                    angle_pos = (uint64_t)bd->angle_change_pkt * 192L;
                    if (angle_pos - st->clip_pos < size) {
                        size = (unsigned int)(angle_pos - st->clip_pos);
                    }
                }
            }
            if (st->int_buf_off == 6144 || clip_pkt >= st->clip->end_pkt) {

                // Do we need to get the next clip?
                if (clip_pkt >= st->clip->end_pkt) {

                    // split read()'s at clip boundary
                    if (out_len) {
                        return out_len;
                    }

                    // handle still mode clips
                    if (st->clip->still_mode == BLURAY_STILL_INFINITE) {
                        _queue_event(bd, BD_EVENT_STILL_TIME, 0);
                        return 0;
                    }
                    if (st->clip->still_mode == BLURAY_STILL_TIME) {
                        if (bd->event_queue) {
                            _queue_event(bd, BD_EVENT_STILL_TIME, st->clip->still_time);
                            return 0;
                        }
                    }

                    // find next clip
                    st->clip = nav_next_clip(bd->title, st->clip);
                    if (st->clip == NULL) {
                        BD_DEBUG(DBG_BLURAY | DBG_STREAM, "End of title\n");
                        _queue_event(bd, BD_EVENT_END_OF_TITLE, 0);
                        bd->end_of_playlist |= 1;
                        return 0;
                    }
                    if (!_open_m2ts(bd, st)) {
                        return -1;
                    }

                    if (st->clip->connection == CONNECT_NON_SEAMLESS) {
                        /* application layer demuxer buffers must be reset here */
                        _queue_event(bd, BD_EVENT_DISCONTINUITY, st->clip->in_time);
                    }

                }

                int r = _read_block(bd, st, bd->int_buf);
                if (r > 0) {

                    if (st->ig_pid > 0) {
                        if (gc_decode_ts(bd->graphics_controller, st->ig_pid, bd->int_buf, 1, -1) > 0) {
                            /* initialize menus */
                            _run_gc(bd, GC_CTRL_INIT_MENU, 0);
                        }
                    }
                    if (st->pg_pid > 0) {
                        if (gc_decode_ts(bd->graphics_controller, st->pg_pid, bd->int_buf, 1, -1) > 0) {
                            /* render subtitles */
                            gc_run(bd->graphics_controller, GC_CTRL_PG_UPDATE, 0, NULL);
                        }
                    }
                    if (bd->st_textst.clip) {
                        _update_textst_timer(bd);
                    }

                    st->int_buf_off = st->clip_pos % 6144;

                } else if (r == 0) {
                    /* recoverable error (EOF, broken block) */
                    return out_len;
                } else {
                    /* fatal error */
                    return -1;
                }

                /* finetune seek point (avoid skipping PAT/PMT/PCR) */
                if (BD_UNLIKELY(st->seek_flag)) {
                    st->seek_flag = 0;

                    /* rewind if previous packets contain PAT/PMT/PCR */
                    while (st->int_buf_off >= 192 && TS_PID(bd->int_buf + st->int_buf_off - 192) <= HDMV_PID_PCR) {
                        st->clip_pos -= 192;
                        st->int_buf_off -= 192;
                        bd->s_pos -= 192;
                    }
                }

            }
            if (size > (unsigned int)6144 - st->int_buf_off) {
                size = 6144 - st->int_buf_off;
            }

            /* cut read at clip end packet */
            uint32_t new_clip_pkt = SPN(st->clip_pos + size);
            if (new_clip_pkt > st->clip->end_pkt) {
                BD_DEBUG(DBG_STREAM, "cut %d bytes at end of block\n", (new_clip_pkt - st->clip->end_pkt) * 192);
                size -= (new_clip_pkt - st->clip->end_pkt) * 192;
            }

            /* copy chunk */
            memcpy(buf, bd->int_buf + st->int_buf_off, size);
            buf += size;
            len -= size;
            out_len += size;
            st->clip_pos += size;
            st->int_buf_off += size;
            bd->s_pos += size;
        }

        BD_DEBUG(DBG_STREAM, "%d bytes read OK!\n", out_len);
        return out_len;
}

static int _bd_read_locked(BLURAY *bd, unsigned char *buf, int len)
{
    BD_STREAM *st = &bd->st0;
    int r;

    if (!st->fp) {
        BD_DEBUG(DBG_STREAM | DBG_CRIT, "bd_read(): no valid title selected!\n");
        return -1;
    }

    if (st->clip == NULL) {
        // We previously reached the last clip.  Nothing
        // else to read.
        _queue_event(bd, BD_EVENT_END_OF_TITLE, 0);
        bd->end_of_playlist |= 1;
        return 0;
    }

    BD_DEBUG(DBG_STREAM, "Reading [%d bytes] at %"PRIu64"...\n", len, bd->s_pos);

    r = _bd_read(bd, buf, len);

    /* mark tracking */
    if (bd->next_mark >= 0 && bd->s_pos > bd->next_mark_pos) {
        _playmark_reached(bd);
    }

    return r;
}

int bd_read(BLURAY *bd, unsigned char *buf, int len)
{
    int result;

    bd_mutex_lock(&bd->mutex);
    result = _bd_read_locked(bd, buf, len);
    bd_mutex_unlock(&bd->mutex);

    return result;
}

int bd_read_skip_still(BLURAY *bd)
{
    BD_STREAM *st = &bd->st0;
    int ret = 0;

    bd_mutex_lock(&bd->mutex);

    if (st->clip) {
        if (st->clip->still_mode == BLURAY_STILL_TIME) {
            st->clip = nav_next_clip(bd->title, st->clip);
            if (st->clip) {
                ret = _open_m2ts(bd, st);
            }
        }
    }

    bd_mutex_unlock(&bd->mutex);

    return ret;
}

/*
 * synchronous sub paths
 */

static int _preload_textst_subpath(BLURAY *bd)
{
    uint8_t        char_code      = BLURAY_TEXT_CHAR_CODE_UTF8;
    int            textst_subpath = -1;
    unsigned       textst_subclip = 0;
    uint16_t       textst_pid     = 0;
    unsigned       ii;
    char          *font_file;

    if (!bd->graphics_controller) {
        return 0;
    }

    if (!bd->decode_pg || !bd->title) {
        return 0;
    }

    _find_pg_stream(bd, &textst_pid, &textst_subpath, &textst_subclip, &char_code);
    if (textst_subpath < 0) {
        return 0;
    }
    if (textst_pid != 0x1800) {
        BD_DEBUG(DBG_BLURAY | DBG_CRIT, "_preload_textst_subpath(): ignoring pid 0x%x\n", (unsigned)textst_pid);
        return 0;
    }

    if ((unsigned)textst_subpath >= bd->title->sub_path_count) {
        BD_DEBUG(DBG_BLURAY | DBG_CRIT, "_preload_textst_subpath(): invalid subpath id\n");
        return -1;
    }
    if (textst_subclip >= bd->title->sub_path[textst_subpath].clip_list.count) {
        BD_DEBUG(DBG_BLURAY | DBG_CRIT, "_preload_textst_subpath(): invalid subclip id\n");
        return -1;
    }

    if (bd->st_textst.clip == &bd->title->sub_path[textst_subpath].clip_list.clip[textst_subclip]) {
        BD_DEBUG(DBG_BLURAY, "_preload_textst_subpath(): subpath already loaded");
        return 1;
    }

    gc_run(bd->graphics_controller, GC_CTRL_PG_RESET, 0, NULL);

    bd->st_textst.clip = &bd->title->sub_path[textst_subpath].clip_list.clip[textst_subclip];
    if (!bd->st_textst.clip->cl) {
        /* required for fonts */
        BD_DEBUG(DBG_BLURAY | DBG_CRIT, "_preload_textst_subpath(): missing clip data\n");
        return -1;
    }

    if (!_preload_m2ts(bd, &bd->st_textst)) {
        _close_preload(&bd->st_textst);
        return 0;
    }

    gc_decode_ts(bd->graphics_controller, textst_pid, bd->st_textst.buf, SPN(bd->st_textst.clip_size) / 32, -1);

    /* set fonts and encoding from clip info */
    gc_add_font(bd->graphics_controller, NULL, -1); /* reset fonts */
    for (ii = 0; NULL != (font_file = nav_clip_textst_font(bd->st_textst.clip, ii)); ii++) {
        uint8_t *data = NULL;
        size_t size = disc_read_file(bd->disc, "BDMV" DIR_SEP "AUXDATA", font_file, &data);
        if (data && size > 0 && gc_add_font(bd->graphics_controller, data, size) < 0) {
            X_FREE(data);
        }
        X_FREE(font_file);
    }

    gc_run(bd->graphics_controller, GC_CTRL_PG_CHARCODE, char_code, NULL);

    /* start presentation timer */
    _init_textst_timer(bd);

    return 1;
}

/*
 * preloader for asynchronous sub paths
 */

static int _find_ig_stream(BLURAY *bd, uint16_t *pid, int *sub_path_idx, unsigned *sub_clip_idx)
{
    unsigned  main_clip_idx = bd->st0.clip ? bd->st0.clip->ref : 0;
    MPLS_PI  *pi        = &bd->title->pl->play_item[main_clip_idx];
    unsigned  ig_stream = bd_psr_read(bd->regs, PSR_IG_STREAM_ID);

    if (ig_stream > 0 && ig_stream <= pi->stn.num_ig) {
        ig_stream--; /* stream number to table index */
        if (pi->stn.ig[ig_stream].stream_type == 2) {
            *sub_path_idx = pi->stn.ig[ig_stream].subpath_id;
            *sub_clip_idx = pi->stn.ig[ig_stream].subclip_id;
        }
        *pid = pi->stn.ig[ig_stream].pid;

        BD_DEBUG(DBG_BLURAY, "_find_ig_stream(): current IG stream pid 0x%04x sub-path %d\n",
              *pid, *sub_path_idx);
        return 1;
    }

    return 0;
}

static int _preload_ig_subpath(BLURAY *bd)
{
    int      ig_subpath = -1;
    unsigned ig_subclip = 0;
    uint16_t ig_pid     = 0;

    if (!bd->graphics_controller) {
        return 0;
    }

    _find_ig_stream(bd, &ig_pid, &ig_subpath, &ig_subclip);

    if (ig_subpath < 0) {
        return 0;
    }

    if (ig_subclip >= bd->title->sub_path[ig_subpath].clip_list.count) {
        BD_DEBUG(DBG_BLURAY | DBG_CRIT, "_preload_ig_subpath(): invalid subclip id\n");
        return -1;
    }

    if (bd->st_ig.clip == &bd->title->sub_path[ig_subpath].clip_list.clip[ig_subclip]) {
        BD_DEBUG(DBG_BLURAY | DBG_CRIT, "_preload_ig_subpath(): subpath already loaded");
        //return 1;
    }

    bd->st_ig.clip = &bd->title->sub_path[ig_subpath].clip_list.clip[ig_subclip];

    if (bd->title->sub_path[ig_subpath].clip_list.count > 1) {
        BD_DEBUG(DBG_BLURAY | DBG_CRIT, "_preload_ig_subpath(): multi-clip sub paths not supported\n");
    }

    if (!_preload_m2ts(bd, &bd->st_ig)) {
        _close_preload(&bd->st_ig);
        return 0;
    }

    return 1;
}

static int _preload_subpaths(BLURAY *bd)
{
    _close_preload(&bd->st_ig);
    _close_preload(&bd->st_textst);

    if (bd->title->sub_path_count <= 0) {
        return 0;
    }

    return _preload_ig_subpath(bd) | _preload_textst_subpath(bd);
}

static int _init_ig_stream(BLURAY *bd)
{
    int      ig_subpath = -1;
    unsigned ig_subclip = 0;
    uint16_t ig_pid     = 0;

    bd->st0.ig_pid = 0;

    if (!bd->title || !bd->graphics_controller) {
        return 0;
    }

    _find_ig_stream(bd, &ig_pid, &ig_subpath, &ig_subclip);

    /* decode already preloaded IG sub-path */
    if (bd->st_ig.clip) {
        gc_decode_ts(bd->graphics_controller, ig_pid, bd->st_ig.buf, SPN(bd->st_ig.clip_size) / 32, -1);
        return 1;
    }

    /* store PID of main path embedded IG stream */
    if (ig_subpath < 0) {
        bd->st0.ig_pid = ig_pid;
        return 1;
    }

    return 0;
}

/*
 * select title / angle
 */

static void _close_playlist(BLURAY *bd)
{
    if (bd->graphics_controller) {
        gc_run(bd->graphics_controller, GC_CTRL_RESET, 0, NULL);
    }

    /* stopping playback in middle of playlist ? */
    if (bd->title && bd->st0.clip) {
        if (bd->st0.clip->ref < bd->title->clip_list.count - 1) {
            /* not last clip of playlist */
            BD_DEBUG(DBG_BLURAY, "close playlist (not last clip)\n");
            _queue_event(bd, BD_EVENT_PLAYLIST_STOP, 0);
        } else {
            /* last clip of playlist */
            int clip_pkt = SPN(bd->st0.clip_pos);
            int skip = bd->st0.clip->end_pkt - clip_pkt;
            BD_DEBUG(DBG_BLURAY, "close playlist (last clip), packets skipped %d\n", skip);
            if (skip > 100) {
                _queue_event(bd, BD_EVENT_PLAYLIST_STOP, 0);
            }
        }
    }

    _close_m2ts(&bd->st0);
    _close_preload(&bd->st_ig);
    _close_preload(&bd->st_textst);

    nav_title_close(&bd->title);

    bd->st0.clip = NULL;

    /* reset UO mask */
    memset(&bd->st0.uo_mask, 0, sizeof(BD_UO_MASK));
    memset(&bd->gc_uo_mask,  0, sizeof(BD_UO_MASK));
    _update_uo_mask(bd);
}

static int _add_known_playlist(BD_DISC *p, const char *mpls_id)
{
    char *old_mpls_ids;
    char *new_mpls_ids = NULL;
    int result = -1;

    old_mpls_ids = disc_property_get(p, DISC_PROPERTY_PLAYLISTS);
    if (!old_mpls_ids) {
        return disc_property_put(p, DISC_PROPERTY_PLAYLISTS, mpls_id);
    }

    /* no duplicates */
    if (str_strcasestr(old_mpls_ids, mpls_id)) {
        goto out;
    }

    new_mpls_ids = str_printf("%s,%s", old_mpls_ids, mpls_id);
    if (new_mpls_ids) {
        result = disc_property_put(p, DISC_PROPERTY_PLAYLISTS, new_mpls_ids);
    }

 out:
    X_FREE(old_mpls_ids);
    X_FREE(new_mpls_ids);
    return result;
}

static int _open_playlist(BLURAY *bd, const char *f_name, unsigned angle)
{
    _close_playlist(bd);

    bd->title = nav_title_open(bd->disc, f_name, angle);
    if (bd->title == NULL) {
        BD_DEBUG(DBG_BLURAY | DBG_CRIT, "Unable to open title %s!\n", f_name);
        return 0;
    }

    bd->seamless_angle_change = 0;
    bd->s_pos = 0;
    bd->end_of_playlist = 0;
    bd->st0.ig_pid = 0;

    // Get the initial clip of the playlist
    bd->st0.clip = nav_next_clip(bd->title, NULL);

    _update_playlist_psrs(bd);

    if (_open_m2ts(bd, &bd->st0)) {
        BD_DEBUG(DBG_BLURAY, "Title %s selected\n", f_name);

        _find_next_playmark(bd);

        _preload_subpaths(bd);

        bd->st0.seek_flag = 1;

        /* remember played playlists when using menus */
        if (bd->title_type != title_undef) {
            _add_known_playlist(bd->disc, bd->title->name);
        }

        return 1;
    }
    return 0;
}

int bd_select_playlist(BLURAY *bd, uint32_t playlist)
{
    char *f_name;
    int result;

    f_name = str_printf("%05d.mpls", playlist);
    if (!f_name) {
        return 0;
    }

    bd_mutex_lock(&bd->mutex);

    if (bd->title_list) {
        /* update current title */
        unsigned i;
        for (i = 0; i < bd->title_list->count; i++) {
            if (playlist == bd->title_list->title_info[i].mpls_id) {
                bd->title_idx = i;
                break;
            }
        }
    }

    result = _open_playlist(bd, f_name, 0);

    bd_mutex_unlock(&bd->mutex);

    X_FREE(f_name);
    return result;
}

/* BD-J callback */
static int _play_playlist_at(BLURAY *bd, int playlist, int playitem, int playmark, int64_t time)
{
    if (playlist < 0) {
        _close_playlist(bd);
        return 1;
    }

    if (!bd_select_playlist(bd, playlist)) {
        return 0;
    }

    bd->bdj_wait_start = 1;  /* playback is triggered by bd_select_rate() */

    bd_bdj_seek(bd, playitem, playmark, time);

    return 1;
}

/* BD-J callback */
int bd_play_playlist_at(BLURAY *bd, int playlist, int playitem, int playmark, int64_t time)
{
    int result;

    /* select + seek should be atomic (= player can't read data between select and seek to start position) */
    bd_mutex_lock(&bd->mutex);
    result = _play_playlist_at(bd, playlist, playitem, playmark, time);
    bd_mutex_unlock(&bd->mutex);

    return result;
}

// Select a title for playback
// The title index is an index into the list
// established by bd_get_titles()
int bd_select_title(BLURAY *bd, uint32_t title_idx)
{
    const char *f_name;
    int result;

    // Open the playlist
    if (bd->title_list == NULL) {
        BD_DEBUG(DBG_CRIT | DBG_BLURAY, "Title list not yet read!\n");
        return 0;
    }
    if (bd->title_list->count <= title_idx) {
        BD_DEBUG(DBG_BLURAY | DBG_CRIT, "Invalid title index %d!\n", title_idx);
        return 0;
    }

    bd_mutex_lock(&bd->mutex);

    bd->title_idx = title_idx;
    f_name = bd->title_list->title_info[title_idx].name;

    result = _open_playlist(bd, f_name, 0);

    bd_mutex_unlock(&bd->mutex);

    return result;
}

uint32_t bd_get_current_title(BLURAY *bd)
{
    return bd->title_idx;
}

static int _bd_select_angle(BLURAY *bd, unsigned angle)
{
    unsigned orig_angle;

    if (bd->title == NULL) {
        BD_DEBUG(DBG_BLURAY | DBG_CRIT, "Can't select angle: title not yet selected!\n");
        return 0;
    }

    orig_angle = bd->title->angle;

    bd->st0.clip = nav_set_angle(bd->title, bd->st0.clip, angle);

    if (orig_angle == bd->title->angle) {
        return 1;
    }

    bd_psr_write(bd->regs, PSR_ANGLE_NUMBER, bd->title->angle + 1);

    if (!_open_m2ts(bd, &bd->st0)) {
        BD_DEBUG(DBG_BLURAY | DBG_CRIT, "Error selecting angle %d !\n", angle);
        return 0;
    }

    return 1;
}

int bd_select_angle(BLURAY *bd, unsigned angle)
{
    int result;
    bd_mutex_lock(&bd->mutex);
    result = _bd_select_angle(bd, angle);
    bd_mutex_unlock(&bd->mutex);
    return result;
}

unsigned bd_get_current_angle(BLURAY *bd)
{
    int angle = 0;

    bd_mutex_lock(&bd->mutex);
    if (bd->title) {
        angle = bd->title->angle;
    }
    bd_mutex_unlock(&bd->mutex);

    return angle;
}


void bd_seamless_angle_change(BLURAY *bd, unsigned angle)
{
    uint32_t clip_pkt;

    bd_mutex_lock(&bd->mutex);

    clip_pkt = SPN(bd->st0.clip_pos + 191);
    bd->angle_change_pkt = nav_clip_angle_change_search(bd->st0.clip, clip_pkt,
                                                        &bd->angle_change_time);
    bd->request_angle = angle;
    bd->seamless_angle_change = 1;

    bd_mutex_unlock(&bd->mutex);
}

/*
 * title lists
 */

uint32_t bd_get_titles(BLURAY *bd, uint8_t flags, uint32_t min_title_length)
{
    if (!bd) {
        return 0;
    }

    nav_free_title_list(&bd->title_list);
    bd->title_list = nav_get_title_list(bd->disc, flags, min_title_length);

    if (!bd->title_list) {
        BD_DEBUG(DBG_BLURAY | DBG_CRIT, "nav_get_title_list(%s) failed\n", disc_root(bd->disc));
        return 0;
    }

    disc_event(bd->disc, DISC_EVENT_START, bd->disc_info.num_titles);

    return bd->title_list->count;
}

int bd_get_main_title(BLURAY *bd)
{
    if (!bd) {
        return -1;
    }
    if (bd->title_type != title_undef) {
        BD_DEBUG(DBG_CRIT | DBG_BLURAY, "bd_get_main_title() can't be used with BluRay menus\n");
    }

    if (bd->title_list == NULL) {
        BD_DEBUG(DBG_BLURAY | DBG_CRIT, "Title list not yet read!\n");
        return -1;
    }

    return bd->title_list->main_title_idx;
}

static int _copy_streams(NAV_CLIP *clip, BLURAY_STREAM_INFO **pstreams, MPLS_STREAM *si, int count)
{
    BLURAY_STREAM_INFO *streams;
    int ii;

    if (!count) {
        return 1;
    }
    streams = *pstreams = calloc(count, sizeof(BLURAY_STREAM_INFO));
    if (!streams) {
        return 0;
    }

    for (ii = 0; ii < count; ii++) {
        streams[ii].coding_type = si[ii].coding_type;
        streams[ii].format = si[ii].format;
        streams[ii].rate = si[ii].rate;
        streams[ii].char_code = si[ii].char_code;
        memcpy(streams[ii].lang, si[ii].lang, 4);
        streams[ii].pid = si[ii].pid;
        streams[ii].aspect = nav_clip_lookup_aspect(clip, si[ii].pid);
        if ((si->stream_type == 2) || (si->stream_type == 3))
            streams[ii].subpath_id = si->subpath_id;
        else
            streams[ii].subpath_id = -1;
    }

    return 1;
}

static BLURAY_TITLE_INFO* _fill_title_info(NAV_TITLE* title, uint32_t title_idx, uint32_t playlist)
{
    BLURAY_TITLE_INFO *title_info;
    unsigned int ii;

    title_info = calloc(1, sizeof(BLURAY_TITLE_INFO));
    if (!title_info) {
        goto error;
    }
    title_info->idx = title_idx;
    title_info->playlist = playlist;
    title_info->duration = (uint64_t)title->duration * 2;
    title_info->angle_count = title->angle_count;
    title_info->chapter_count = title->chap_list.count;
    if (title_info->chapter_count) {
        title_info->chapters = calloc(title_info->chapter_count, sizeof(BLURAY_TITLE_CHAPTER));
        if (!title_info->chapters) {
            goto error;
        }
        for (ii = 0; ii < title_info->chapter_count; ii++) {
            title_info->chapters[ii].idx = ii;
            title_info->chapters[ii].start = (uint64_t)title->chap_list.mark[ii].title_time * 2;
            title_info->chapters[ii].duration = (uint64_t)title->chap_list.mark[ii].duration * 2;
            title_info->chapters[ii].offset = (uint64_t)title->chap_list.mark[ii].title_pkt * 192L;
            title_info->chapters[ii].clip_ref = title->chap_list.mark[ii].clip_ref;
        }
    }
    title_info->mark_count = title->mark_list.count;
    if (title_info->mark_count) {
        title_info->marks = calloc(title_info->mark_count, sizeof(BLURAY_TITLE_MARK));
        if (!title_info->marks) {
            goto error;
        }
        for (ii = 0; ii < title_info->mark_count; ii++) {
            title_info->marks[ii].idx = ii;
            title_info->marks[ii].type = title->mark_list.mark[ii].mark_type;
            title_info->marks[ii].start = (uint64_t)title->mark_list.mark[ii].title_time * 2;
            title_info->marks[ii].duration = (uint64_t)title->mark_list.mark[ii].duration * 2;
            title_info->marks[ii].offset = (uint64_t)title->mark_list.mark[ii].title_pkt * 192L;
            title_info->marks[ii].clip_ref = title->mark_list.mark[ii].clip_ref;
        }
    }
    title_info->clip_count = title->clip_list.count;
    if (title_info->clip_count) {
        title_info->clips = calloc(title_info->clip_count, sizeof(BLURAY_CLIP_INFO));
        if (!title_info->clips) {
            goto error;
        }
        for (ii = 0; ii < title_info->clip_count; ii++) {
            MPLS_PI *pi = &title->pl->play_item[ii];
            BLURAY_CLIP_INFO *ci = &title_info->clips[ii];
            NAV_CLIP *nc = &title->clip_list.clip[ii];

            memcpy(ci->clip_id, pi->clip->clip_id, sizeof(ci->clip_id));
            ci->pkt_count = nc->end_pkt - nc->start_pkt;
            ci->start_time = (uint64_t)nc->title_time * 2;
            ci->in_time = (uint64_t)pi->in_time * 2;
            ci->out_time = (uint64_t)pi->out_time * 2;
            ci->still_mode = pi->still_mode;
            ci->still_time = pi->still_time;
            ci->video_stream_count = pi->stn.num_video;
            ci->audio_stream_count = pi->stn.num_audio;
            ci->pg_stream_count = pi->stn.num_pg + pi->stn.num_pip_pg;
            ci->ig_stream_count = pi->stn.num_ig;
            ci->sec_video_stream_count = pi->stn.num_secondary_video;
            ci->sec_audio_stream_count = pi->stn.num_secondary_audio;
            if (!_copy_streams(nc, &ci->video_streams, pi->stn.video, ci->video_stream_count) ||
                !_copy_streams(nc, &ci->audio_streams, pi->stn.audio, ci->audio_stream_count) ||
                !_copy_streams(nc, &ci->pg_streams, pi->stn.pg, ci->pg_stream_count) ||
                !_copy_streams(nc, &ci->ig_streams, pi->stn.ig, ci->ig_stream_count) ||
                !_copy_streams(nc, &ci->sec_video_streams, pi->stn.secondary_video, ci->sec_video_stream_count) ||
                !_copy_streams(nc, &ci->sec_audio_streams, pi->stn.secondary_audio, ci->sec_audio_stream_count)) {

                goto error;
            }
        }
    }

    title_info->mvc_base_view_r_flag = title->pl->app_info.mvc_base_view_r_flag;

    return title_info;

 error:
    BD_DEBUG(DBG_CRIT, "Out of memory\n");
    bd_free_title_info(title_info);
    return NULL;
}

static BLURAY_TITLE_INFO *_get_title_info(BLURAY *bd, uint32_t title_idx, uint32_t playlist, const char *mpls_name,
                                          unsigned angle)
{
    NAV_TITLE *title;
    BLURAY_TITLE_INFO *title_info;

    /* current title ? => no need to load mpls file */
    if (bd->title && bd->title->angle == angle && !strcmp(bd->title->name, mpls_name)) {
        return _fill_title_info(bd->title, title_idx, playlist);
    }

    title = nav_title_open(bd->disc, mpls_name, angle);
    if (title == NULL) {
        BD_DEBUG(DBG_BLURAY | DBG_CRIT, "Unable to open title %s!\n", mpls_name);
        return NULL;
    }

    title_info = _fill_title_info(title, title_idx, playlist);

    nav_title_close(&title);
    return title_info;
}

BLURAY_TITLE_INFO* bd_get_title_info(BLURAY *bd, uint32_t title_idx, unsigned angle)
{
    if (bd->title_list == NULL) {
        BD_DEBUG(DBG_BLURAY | DBG_CRIT, "Title list not yet read!\n");
        return NULL;
    }
    if (bd->title_list->count <= title_idx) {
        BD_DEBUG(DBG_BLURAY | DBG_CRIT, "Invalid title index %d!\n", title_idx);
        return NULL;
    }

    return _get_title_info(bd,
                           title_idx, bd->title_list->title_info[title_idx].mpls_id,
                           bd->title_list->title_info[title_idx].name,
                           angle);
}

BLURAY_TITLE_INFO* bd_get_playlist_info(BLURAY *bd, uint32_t playlist, unsigned angle)
{
    char *f_name;
    BLURAY_TITLE_INFO *title_info;

    f_name = str_printf("%05d.mpls", playlist);
    if (!f_name) {
        return NULL;
    }

    title_info = _get_title_info(bd, 0, playlist, f_name, angle);

    X_FREE(f_name);

    return title_info;
}

void bd_free_title_info(BLURAY_TITLE_INFO *title_info)
{
    unsigned int ii;

    if (title_info) {
        X_FREE(title_info->chapters);
        X_FREE(title_info->marks);
        if (title_info->clips) {
            for (ii = 0; ii < title_info->clip_count; ii++) {
                X_FREE(title_info->clips[ii].video_streams);
                X_FREE(title_info->clips[ii].audio_streams);
                X_FREE(title_info->clips[ii].pg_streams);
                X_FREE(title_info->clips[ii].ig_streams);
                X_FREE(title_info->clips[ii].sec_video_streams);
                X_FREE(title_info->clips[ii].sec_audio_streams);
            }
            X_FREE(title_info->clips);
        }
        X_FREE(title_info);
    }
}

/*
 * player settings
 */

int bd_set_player_setting(BLURAY *bd, uint32_t idx, uint32_t value)
{
    static const struct { uint32_t idx; uint32_t  psr; } map[] = {
        { BLURAY_PLAYER_SETTING_PARENTAL,       PSR_PARENTAL },
        { BLURAY_PLAYER_SETTING_AUDIO_CAP,      PSR_AUDIO_CAP },
        { BLURAY_PLAYER_SETTING_AUDIO_LANG,     PSR_AUDIO_LANG },
        { BLURAY_PLAYER_SETTING_PG_LANG,        PSR_PG_AND_SUB_LANG },
        { BLURAY_PLAYER_SETTING_MENU_LANG,      PSR_MENU_LANG },
        { BLURAY_PLAYER_SETTING_COUNTRY_CODE,   PSR_COUNTRY },
        { BLURAY_PLAYER_SETTING_REGION_CODE,    PSR_REGION },
        { BLURAY_PLAYER_SETTING_OUTPUT_PREFER,  PSR_OUTPUT_PREFER },
        { BLURAY_PLAYER_SETTING_DISPLAY_CAP,    PSR_DISPLAY_CAP },
        { BLURAY_PLAYER_SETTING_3D_CAP,         PSR_3D_CAP },
        { BLURAY_PLAYER_SETTING_UHD_CAP,         PSR_UHD_CAP },
        { BLURAY_PLAYER_SETTING_UHD_DISPLAY_CAP, PSR_UHD_DISPLAY_CAP },
        { BLURAY_PLAYER_SETTING_HDR_PREFERENCE,  PSR_UHD_HDR_PREFER },
        { BLURAY_PLAYER_SETTING_SDR_CONV_PREFER, PSR_UHD_SDR_CONV_PREFER },
        { BLURAY_PLAYER_SETTING_VIDEO_CAP,      PSR_VIDEO_CAP },
        { BLURAY_PLAYER_SETTING_TEXT_CAP,       PSR_TEXT_CAP },
        { BLURAY_PLAYER_SETTING_PLAYER_PROFILE, PSR_PROFILE_VERSION },
    };

    unsigned i;
    int result;

    if (idx == BLURAY_PLAYER_SETTING_DECODE_PG) {
        bd_mutex_lock(&bd->mutex);

        bd->decode_pg = !!value;
        result = !bd_psr_write_bits(bd->regs, PSR_PG_STREAM,
                                    (!!value) << 31,
                                    0x80000000);

        bd_mutex_unlock(&bd->mutex);
        return result;
    }

    if (idx == BLURAY_PLAYER_SETTING_PERSISTENT_STORAGE) {
        if (bd->title_type != title_undef) {
            BD_DEBUG(DBG_BLURAY | DBG_CRIT, "Can't disable persistent storage during playback\n");
            return 0;
        }
        bd->bdjstorage.no_persistent_storage = !value;
        return 1;
    }

    for (i = 0; i < sizeof(map) / sizeof(map[0]); i++) {
        if (idx == map[i].idx) {
            bd_mutex_lock(&bd->mutex);
            result = !bd_psr_setting_write(bd->regs, map[i].psr, value);
            bd_mutex_unlock(&bd->mutex);
            return result;
        }
    }

    return 0;
}

int bd_set_player_setting_str(BLURAY *bd, uint32_t idx, const char *s)
{
    switch (idx) {
        case BLURAY_PLAYER_SETTING_AUDIO_LANG:
        case BLURAY_PLAYER_SETTING_PG_LANG:
        case BLURAY_PLAYER_SETTING_MENU_LANG:
            return bd_set_player_setting(bd, idx, str_to_uint32(s, 3));

        case BLURAY_PLAYER_SETTING_COUNTRY_CODE:
            return bd_set_player_setting(bd, idx, str_to_uint32(s, 2));

        case BLURAY_PLAYER_CACHE_ROOT:
            bd_mutex_lock(&bd->mutex);
            X_FREE(bd->bdjstorage.cache_root);
            bd->bdjstorage.cache_root = str_dup(s);
            bd_mutex_unlock(&bd->mutex);
            BD_DEBUG(DBG_BDJ, "Cache root dir set to %s\n", bd->bdjstorage.cache_root);
            return 1;

        case BLURAY_PLAYER_PERSISTENT_ROOT:
            bd_mutex_lock(&bd->mutex);
            X_FREE(bd->bdjstorage.persistent_root);
            bd->bdjstorage.persistent_root = str_dup(s);
            bd_mutex_unlock(&bd->mutex);
            BD_DEBUG(DBG_BDJ, "Persistent root dir set to %s\n", bd->bdjstorage.persistent_root);
            return 1;

        default:
            return 0;
    }
}

void bd_select_stream(BLURAY *bd, uint32_t stream_type, uint32_t stream_id, uint32_t enable_flag)
{
    bd_mutex_lock(&bd->mutex);

    switch (stream_type) {
        case BLURAY_AUDIO_STREAM:
            bd_psr_write(bd->regs, PSR_PRIMARY_AUDIO_ID, stream_id & 0xff);
            break;
        case BLURAY_PG_TEXTST_STREAM:
            bd_psr_write_bits(bd->regs, PSR_PG_STREAM,
                              ((!!enable_flag)<<31) | (stream_id & 0xfff),
                              0x80000fff);
            break;
        /*
        case BLURAY_SECONDARY_VIDEO_STREAM:
        case BLURAY_SECONDARY_AUDIO_STREAM:
        */
    }

    bd_mutex_unlock(&bd->mutex);
}

/*
 * BD-J testing
 */

int bd_start_bdj(BLURAY *bd, const char *start_object)
{
#ifdef MS_APP
	return 0;
#else
    const BLURAY_TITLE *t;
    unsigned int title_num = atoi(start_object);
    unsigned ii;

    if (!bd) {
        return 0;
    }

    /* first play object ? */
    if (bd->disc_info.first_play_supported) {
        t = bd->disc_info.first_play;
        if (t && t->bdj && t->id_ref == title_num) {
            return _start_bdj(bd, BLURAY_TITLE_FIRST_PLAY);
        }
    }

    /* valid BD-J title from disc index ? */
    if (bd->disc_info.titles) {
        for (ii = 0; ii <= bd->disc_info.num_titles; ii++) {
            t = bd->disc_info.titles[ii];
            if (t && t->bdj && t->id_ref == title_num) {
                return _start_bdj(bd, ii);
            }
        }
        BD_DEBUG(DBG_BLURAY | DBG_CRIT, "No %s.bdjo in disc index\n", start_object);
    } else {
        BD_DEBUG(DBG_BLURAY | DBG_CRIT, "No disc index\n");
    }

    return 0;
#endif
 }

void bd_stop_bdj(BLURAY *bd)
{
#ifndef MS_APP
    bd_mutex_lock(&bd->mutex);
    _close_bdj(bd);
    bd_mutex_unlock(&bd->mutex);
#endif
}

/*
 * Navigation mode interface
 */

static void _set_scr(BLURAY *bd, int64_t pts)
{
    if (pts >= 0) {
        uint32_t tick = (uint32_t)(((uint64_t)pts) >> 1);
        _update_time_psr(bd, tick);

    } else if (!bd->app_scr) {
        _update_time_psr_from_stream(bd);
    }
}

static void _process_psr_restore_event(BLURAY *bd, BD_PSR_EVENT *ev)
{
    /* PSR restore events are handled internally.
     * Restore stored playback position.
     */

    BD_DEBUG(DBG_BLURAY, "PSR restore: psr%u = %u\n", ev->psr_idx, ev->new_val);

    switch (ev->psr_idx) {
        case PSR_ANGLE_NUMBER:
            /* can't set angle before playlist is opened */
            return;
        case PSR_TITLE_NUMBER:
            /* pass to the application */
            _queue_event(bd, BD_EVENT_TITLE, ev->new_val);
            return;
        case PSR_CHAPTER:
            /* will be selected automatically */
            return;
        case PSR_PLAYLIST:
            bd_select_playlist(bd, ev->new_val);
            nav_set_angle(bd->title, bd->st0.clip, bd_psr_read(bd->regs, PSR_ANGLE_NUMBER) - 1);
            return;
        case PSR_PLAYITEM:
            bd_seek_playitem(bd, ev->new_val);
            return;
        case PSR_TIME:
            _clip_seek_time(bd, ev->new_val);
            _init_ig_stream(bd);
            _run_gc(bd, GC_CTRL_INIT_MENU, 0);
            return;

        case PSR_SELECTED_BUTTON_ID:
        case PSR_MENU_PAGE_ID:
            /* handled by graphics controller */
            return;

        default:
            /* others: ignore */
            return;
    }
}

/*
 * notification events to APP
 */

static void _process_psr_write_event(BLURAY *bd, BD_PSR_EVENT *ev)
{
    if (ev->ev_type == BD_PSR_WRITE) {
        BD_DEBUG(DBG_BLURAY, "PSR write: psr%u = %u\n", ev->psr_idx, ev->new_val);
    }

    switch (ev->psr_idx) {

        /* current playback position */

        case PSR_ANGLE_NUMBER:
#ifndef MS_APP
            _bdj_event  (bd, BDJ_EVENT_ANGLE,   ev->new_val);
#endif
            _queue_event(bd, BD_EVENT_ANGLE,    ev->new_val);
            break;
        case PSR_TITLE_NUMBER:
            _queue_event(bd, BD_EVENT_TITLE,    ev->new_val);
            break;
        case PSR_PLAYLIST:
#ifndef MS_APP
            _bdj_event  (bd, BDJ_EVENT_PLAYLIST,ev->new_val);
#endif
            _queue_event(bd, BD_EVENT_PLAYLIST, ev->new_val);
            break;
        case PSR_PLAYITEM:
#ifndef MS_APP
            _bdj_event  (bd, BDJ_EVENT_PLAYITEM,ev->new_val);
#endif
            _queue_event(bd, BD_EVENT_PLAYITEM, ev->new_val);
            break;
        case PSR_TIME:
#ifndef MS_APP
            _bdj_event  (bd, BDJ_EVENT_PTS,     ev->new_val);
#endif
            break;

        case 102:
#ifndef MS_APP
            _bdj_event  (bd, BDJ_EVENT_PSR102,  ev->new_val);
#endif
            break;
        case 103:
            disc_event(bd->disc, DISC_EVENT_APPLICATION, ev->new_val);
            break;

        default:;
    }
}

static void _process_psr_change_event(BLURAY *bd, BD_PSR_EVENT *ev)
{
    BD_DEBUG(DBG_BLURAY, "PSR change: psr%u = %u\n", ev->psr_idx, ev->new_val);

    _process_psr_write_event(bd, ev);

    switch (ev->psr_idx) {

        /* current playback position */

        case PSR_TITLE_NUMBER:
            disc_event(bd->disc, DISC_EVENT_TITLE, ev->new_val);
            break;

        case PSR_CHAPTER:
#ifndef MS_APP
            _bdj_event  (bd, BDJ_EVENT_CHAPTER, ev->new_val);
#endif
            if (ev->new_val != 0xffff) {
                _queue_event(bd, BD_EVENT_CHAPTER,  ev->new_val);
            }
            break;

        /* stream selection */

        case PSR_IG_STREAM_ID:
            _queue_event(bd, BD_EVENT_IG_STREAM, ev->new_val);
            break;

        case PSR_PRIMARY_AUDIO_ID:
#ifndef MS_APP
            _bdj_event(bd, BDJ_EVENT_AUDIO_STREAM, ev->new_val);
#endif
            _queue_event(bd, BD_EVENT_AUDIO_STREAM, ev->new_val);
            break;

        case PSR_PG_STREAM:
#ifndef MS_APP
            _bdj_event(bd, BDJ_EVENT_SUBTITLE, ev->new_val);
#endif
            if ((ev->new_val & 0x80000fff) != (ev->old_val & 0x80000fff)) {
                _queue_event(bd, BD_EVENT_PG_TEXTST,        !!(ev->new_val & 0x80000000));
                _queue_event(bd, BD_EVENT_PG_TEXTST_STREAM,    ev->new_val & 0xfff);
            }

            bd_mutex_lock(&bd->mutex);
            if (bd->st0.clip) {
                _init_pg_stream(bd);
                if (bd->st_textst.clip) {
                    BD_DEBUG(DBG_BLURAY | DBG_CRIT, "Changing TextST stream\n");
                    _preload_textst_subpath(bd);
                }
            }
            bd_mutex_unlock(&bd->mutex);

            break;

        case PSR_SECONDARY_AUDIO_VIDEO:
            /* secondary video */
            if ((ev->new_val & 0x8f00ff00) != (ev->old_val & 0x8f00ff00)) {
                _queue_event(bd, BD_EVENT_SECONDARY_VIDEO, !!(ev->new_val & 0x80000000));
                _queue_event(bd, BD_EVENT_SECONDARY_VIDEO_SIZE, (ev->new_val >> 24) & 0xf);
                _queue_event(bd, BD_EVENT_SECONDARY_VIDEO_STREAM, (ev->new_val & 0xff00) >> 8);
            }
            /* secondary audio */
            if ((ev->new_val & 0x400000ff) != (ev->old_val & 0x400000ff)) {
                _queue_event(bd, BD_EVENT_SECONDARY_AUDIO, !!(ev->new_val & 0x40000000));
                _queue_event(bd, BD_EVENT_SECONDARY_AUDIO_STREAM, ev->new_val & 0xff);
            }
#ifndef MS_APP
            _bdj_event(bd, BDJ_EVENT_SECONDARY_STREAM, ev->new_val);
#endif
            break;

        /* 3D status */
        case PSR_3D_STATUS:
            _queue_event(bd, BD_EVENT_STEREOSCOPIC_STATUS, ev->new_val & 1);
            break;

        default:;
    }
}

static void _process_psr_event(void *handle, BD_PSR_EVENT *ev)
{
    BLURAY *bd = (BLURAY*)handle;

    switch(ev->ev_type) {
        case BD_PSR_WRITE:
            _process_psr_write_event(bd, ev);
            break;
        case BD_PSR_CHANGE:
            _process_psr_change_event(bd, ev);
            break;
        case BD_PSR_RESTORE:
            _process_psr_restore_event(bd, ev);
            break;

        case BD_PSR_SAVE:
            BD_DEBUG(DBG_BLURAY, "PSR save event\n");
            break;
        default:
            BD_DEBUG(DBG_BLURAY, "PSR event %d: psr%u = %u\n", ev->ev_type, ev->psr_idx, ev->new_val);
            break;
    }
}

static void _queue_initial_psr_events(BLURAY *bd)
{
    const uint32_t psrs[] = {
        PSR_ANGLE_NUMBER,
        PSR_TITLE_NUMBER,
        PSR_IG_STREAM_ID,
        PSR_PRIMARY_AUDIO_ID,
        PSR_PG_STREAM,
        PSR_SECONDARY_AUDIO_VIDEO,
    };
    unsigned ii;
    BD_PSR_EVENT ev;

    ev.ev_type = BD_PSR_CHANGE;
    ev.old_val = 0;

    for (ii = 0; ii < sizeof(psrs) / sizeof(psrs[0]); ii++) {
        ev.psr_idx = psrs[ii];
        ev.new_val = bd_psr_read(bd->regs, psrs[ii]);

        _process_psr_change_event(bd, &ev);
    }
}

static int _play_bdj(BLURAY *bd, unsigned title)
{
#ifdef MS_APP
	BD_DEBUG(DBG_BLURAY | DBG_CRIT, "Can't play BD-J title %d\n", title);
	return -1;
#else
    int result;

    bd->title_type = title_bdj;

    result = _start_bdj(bd, title);
    if (result <= 0) {
        BD_DEBUG(DBG_BLURAY | DBG_CRIT, "Can't play BD-J title %d\n", title);
        bd->title_type = title_undef;
        _queue_event(bd, BD_EVENT_ERROR, BD_ERROR_BDJ);
    }

    return result;
#endif
}

static int _play_hdmv(BLURAY *bd, unsigned id_ref)
{
    int result = 1;

#ifndef MS_APP
    _stop_bdj(bd);
#endif

    bd->title_type = title_hdmv;

    if (!bd->hdmv_vm) {
        bd->hdmv_vm = hdmv_vm_init(bd->disc, bd->regs, bd->disc_info.num_titles,
                                   bd->disc_info.first_play_supported, bd->disc_info.top_menu_supported);
    }

    if (hdmv_vm_select_object(bd->hdmv_vm, id_ref)) {
        result = 0;
    }

    bd->hdmv_suspended = !hdmv_vm_running(bd->hdmv_vm);

    if (result <= 0) {
        bd->title_type = title_undef;
        _queue_event(bd, BD_EVENT_ERROR, BD_ERROR_HDMV);
    }

    return result;
}

static int _play_title(BLURAY *bd, unsigned title)
{
    if (!bd->disc_info.titles) {
        BD_DEBUG(DBG_BLURAY | DBG_CRIT, "_play_title(#%d): No disc index\n", title);
        return 0;
    }

    if (bd->disc_info.no_menu_support) {
        BD_DEBUG(DBG_BLURAY | DBG_CRIT, "_play_title(): no menu support\n");
        return 0;
    }

    /* first play object ? */
    if (title == BLURAY_TITLE_FIRST_PLAY) {

        bd_psr_write(bd->regs, PSR_TITLE_NUMBER, 0xffff); /* 5.2.3.3 */

        if (!bd->disc_info.first_play_supported) {
            /* no first play title (5.2.3.3) */
            BD_DEBUG(DBG_BLURAY | DBG_CRIT, "_play_title(): No first play title\n");
            bd->title_type = title_hdmv;
            return 1;
        }

        if (bd->disc_info.first_play->bdj) {
            return _play_bdj(bd, title);
        } else {
            return _play_hdmv(bd, bd->disc_info.first_play->id_ref);
        }
    }

    /* bd_play not called ? */
    if (bd->title_type == title_undef) {
        BD_DEBUG(DBG_BLURAY|DBG_CRIT, "bd_call_title(): bd_play() not called !\n");
        return 0;
    }

    /* top menu ? */
    if (title == BLURAY_TITLE_TOP_MENU) {
        if (!bd->disc_info.top_menu_supported) {
            /* no top menu (5.2.3.3) */
            BD_DEBUG(DBG_BLURAY | DBG_CRIT, "_play_title(): No top menu title\n");
            bd->title_type = title_hdmv;
            return 0;
        }
    }

    /* valid title from disc index ? */
    if (title <= bd->disc_info.num_titles) {

        bd_psr_write(bd->regs, PSR_TITLE_NUMBER, title); /* 5.2.3.3 */
        if (bd->disc_info.titles[title]->bdj) {
            return _play_bdj(bd, title);
        } else {
            return _play_hdmv(bd, bd->disc_info.titles[title]->id_ref);
        }
    } else {
        BD_DEBUG(DBG_BLURAY | DBG_CRIT, "_play_title(#%d): Title not found\n", title);
    }

    return 0;
}

/* BD-J callback */
int bd_play_title_internal(BLURAY *bd, unsigned title)
{
    /* used by BD-J. Like bd_play_title() but bypasses UO mask checks. */
    int ret;
    bd_mutex_lock(&bd->mutex);
    ret = _play_title(bd, title);
    bd_mutex_unlock(&bd->mutex);
    return ret;
}

int bd_play(BLURAY *bd)
{
    int result;

    bd_mutex_lock(&bd->mutex);

    /* reset player state */

    bd->title_type = title_undef;

    if (bd->hdmv_vm) {
        hdmv_vm_free(&bd->hdmv_vm);
    }

    if (!bd->event_queue) {
        bd->event_queue = event_queue_new(sizeof(BD_EVENT));

        bd_psr_lock(bd->regs);
        bd_psr_register_cb(bd->regs, _process_psr_event, bd);
        _queue_initial_psr_events(bd);
        bd_psr_unlock(bd->regs);
    }

    disc_event(bd->disc, DISC_EVENT_START, 0);

    /* start playback from FIRST PLAY title */

    result = _play_title(bd, BLURAY_TITLE_FIRST_PLAY);

    bd_mutex_unlock(&bd->mutex);

    return result;
}

static int _try_play_title(BLURAY *bd, unsigned title)
{
    if (bd->title_type == title_undef && title != BLURAY_TITLE_FIRST_PLAY) {
        BD_DEBUG(DBG_BLURAY | DBG_CRIT, "bd_play_title(): bd_play() not called\n");
        return 0;
    }

    if (bd->uo_mask.title_search) {
        BD_DEBUG(DBG_BLURAY | DBG_CRIT, "title search masked\n");
        _bdj_event(bd, BDJ_EVENT_UO_MASKED, UO_MASK_TITLE_SEARCH_INDEX);
        return 0;
    }

    return _play_title(bd, title);
}

int bd_play_title(BLURAY *bd, unsigned title)
{
    int ret;

    if (title == BLURAY_TITLE_TOP_MENU) {
        /* menu call uses different UO mask */
        return bd_menu_call(bd, -1);
    }

    bd_mutex_lock(&bd->mutex);
    ret = _try_play_title(bd, title);
    bd_mutex_unlock(&bd->mutex);
    return ret;
}

static int _try_menu_call(BLURAY *bd, int64_t pts)
{
    _set_scr(bd, pts);

    if (bd->title_type == title_undef) {
        BD_DEBUG(DBG_BLURAY | DBG_CRIT, "bd_menu_call(): bd_play() not called\n");
        return 0;
    }

    if (bd->uo_mask.menu_call) {
        BD_DEBUG(DBG_BLURAY | DBG_CRIT, "menu call masked\n");
        _bdj_event(bd, BDJ_EVENT_UO_MASKED, UO_MASK_MENU_CALL_INDEX);
        return 0;
    }

    if (bd->title_type == title_hdmv) {
        if (hdmv_vm_suspend_pl(bd->hdmv_vm) < 0) {
            BD_DEBUG(DBG_BLURAY | DBG_CRIT, "bd_menu_call(): error storing playback location\n");
        }
    }

    return _play_title(bd, BLURAY_TITLE_TOP_MENU);
}

int bd_menu_call(BLURAY *bd, int64_t pts)
{
    int ret;
    bd_mutex_lock(&bd->mutex);
    ret = _try_menu_call(bd, pts);
    bd_mutex_unlock(&bd->mutex);
    return ret;
}

static void _process_hdmv_vm_event(BLURAY *bd, HDMV_EVENT *hev)
{
    BD_DEBUG(DBG_BLURAY, "HDMV event: %s(%d): %d\n", hdmv_event_str(hev->event), hev->event, hev->param);

    switch (hev->event) {
        case HDMV_EVENT_TITLE:
            _close_playlist(bd);
            _play_title(bd, hev->param);
            break;

        case HDMV_EVENT_PLAY_PL:
            bd_select_playlist(bd, hev->param);
            /* initialize menus */
            _init_ig_stream(bd);
            _run_gc(bd, GC_CTRL_INIT_MENU, 0);
            break;

        case HDMV_EVENT_PLAY_PI:
            bd_seek_playitem(bd, hev->param);
            break;

        case HDMV_EVENT_PLAY_PM:
            bd_seek_mark(bd, hev->param);
            break;

        case HDMV_EVENT_PLAY_STOP:
            // stop current playlist
            _close_playlist(bd);

            bd->hdmv_suspended = !hdmv_vm_running(bd->hdmv_vm);
            break;

        case HDMV_EVENT_STILL:
            _queue_event(bd, BD_EVENT_STILL, hev->param);
            break;

        case HDMV_EVENT_ENABLE_BUTTON:
            _run_gc(bd, GC_CTRL_ENABLE_BUTTON, hev->param);
            break;

        case HDMV_EVENT_DISABLE_BUTTON:
            _run_gc(bd, GC_CTRL_DISABLE_BUTTON, hev->param);
            break;

        case HDMV_EVENT_SET_BUTTON_PAGE:
            _run_gc(bd, GC_CTRL_SET_BUTTON_PAGE, hev->param);
            break;

        case HDMV_EVENT_POPUP_OFF:
            _run_gc(bd, GC_CTRL_POPUP, 0);
            break;

        case HDMV_EVENT_IG_END:
            _run_gc(bd, GC_CTRL_IG_END, 0);
            break;

        case HDMV_EVENT_END:
        case HDMV_EVENT_NONE:
      //default:
            break;
    }
}

static int _run_hdmv(BLURAY *bd)
{
    HDMV_EVENT hdmv_ev;

    /* run VM */
    if (hdmv_vm_run(bd->hdmv_vm, &hdmv_ev) < 0) {
        _queue_event(bd, BD_EVENT_ERROR, BD_ERROR_HDMV);
        bd->hdmv_suspended = !hdmv_vm_running(bd->hdmv_vm);
        return -1;
    }

    /* process all events */
    do {
        _process_hdmv_vm_event(bd, &hdmv_ev);

    } while (!hdmv_vm_get_event(bd->hdmv_vm, &hdmv_ev));

    /* update VM state */
    bd->hdmv_suspended = !hdmv_vm_running(bd->hdmv_vm);

    /* update UO mask */
    _update_hdmv_uo_mask(bd);

    return 0;
}

static int _read_ext(BLURAY *bd, unsigned char *buf, int len, BD_EVENT *event)
{
    if (_get_event(bd, event)) {
        return 0;
    }

    /* run HDMV VM ? */
    if (bd->title_type == title_hdmv) {

        int loops = 0;
        while (!bd->hdmv_suspended) {

            if (_run_hdmv(bd) < 0) {
                BD_DEBUG(DBG_BLURAY|DBG_CRIT, "bd_read_ext(): HDMV VM error\n");
                bd->title_type = title_undef;
                return -1;
            }
            if (loops++ > 100) {
                /* Detect infinite loops.
                 * Broken disc may cause infinite loop between graphics controller and HDMV VM.
                 * This happens ex. with "Butterfly on a Wheel":
                 * Triggering unmasked "Menu Call" UO in language selection menu skips
                 * menu system initialization code, resulting in infinite loop in root menu.
                 */
                BD_DEBUG(DBG_BLURAY | DBG_CRIT, "bd_read_ext(): detected possible HDMV mode live lock (%d loops)\n", loops);
                _queue_event(bd, BD_EVENT_ERROR, BD_ERROR_HDMV);
            }
            if (_get_event(bd, event)) {
                return 0;
            }
        }

        if (bd->gc_status & GC_STATUS_ANIMATE) {
            _run_gc(bd, GC_CTRL_NOP, 0);
        }
    }

    if (len < 1) {
        /* just polled events ? */
        return 0;
    }

    if (bd->title_type == title_bdj) {
        if (bd->end_of_playlist == 1) {
#ifndef MS_APP
            _bdj_event(bd, BDJ_EVENT_END_OF_PLAYLIST, bd_psr_read(bd->regs, PSR_PLAYLIST));
#endif
            bd->end_of_playlist |= 2;
        }

        if (!bd->title) {
            /* BD-J title running but no playlist playing */
            _queue_event(bd, BD_EVENT_IDLE, 0);
            return 0;
        }

        if (bd->bdj_wait_start) {
            /* BD-J playlist prefethed but not yet playing */
            _queue_event(bd, BD_EVENT_IDLE, 1);
            return 0;
        }
    }

    int bytes = _bd_read_locked(bd, buf, len);

    if (bytes == 0) {

        // if no next clip (=end of title), resume HDMV VM
        if (!bd->st0.clip && bd->title_type == title_hdmv) {
            hdmv_vm_resume(bd->hdmv_vm);
            bd->hdmv_suspended = !hdmv_vm_running(bd->hdmv_vm);
            BD_DEBUG(DBG_BLURAY, "bd_read_ext(): reached end of playlist. hdmv_suspended=%d\n", bd->hdmv_suspended);
        }
    }

    _get_event(bd, event);

    return bytes;
}

int bd_read_ext(BLURAY *bd, unsigned char *buf, int len, BD_EVENT *event)
{
    int ret;
    bd_mutex_lock(&bd->mutex);
    ret = _read_ext(bd, buf, len, event);
    bd_mutex_unlock(&bd->mutex);
    return ret;
}

int bd_get_event(BLURAY *bd, BD_EVENT *event)
{
    if (!bd->event_queue) {
        bd->event_queue = event_queue_new(sizeof(BD_EVENT));

        bd_psr_register_cb(bd->regs, _process_psr_event, bd);
        _queue_initial_psr_events(bd);
    }

    if (event) {
        return _get_event(bd, event);
    }

    return 0;
}

/*
 * user interaction
 */

void bd_set_scr(BLURAY *bd, int64_t pts)
{
    bd_mutex_lock(&bd->mutex);
    bd->app_scr = 1;
    _set_scr(bd, pts);
    bd_mutex_unlock(&bd->mutex);
}

static int _set_rate(BLURAY *bd, uint32_t rate)
{
    if (!bd->title) {
        return -1;
    }

    if (bd->title_type == title_bdj) {
        return _bdj_event(bd, BDJ_EVENT_RATE, rate);
    }

    return 0;
}

int bd_set_rate(BLURAY *bd, uint32_t rate)
{
    int result;

    bd_mutex_lock(&bd->mutex);
    result = _set_rate(bd, rate);
    bd_mutex_unlock(&bd->mutex);

    return result;
}

int bd_mouse_select(BLURAY *bd, int64_t pts, uint16_t x, uint16_t y)
{
    uint32_t param = (x << 16) | y;
    int result = -1;

    bd_mutex_lock(&bd->mutex);

    _set_scr(bd, pts);

    if (bd->title_type == title_hdmv) {
        result = _run_gc(bd, GC_CTRL_MOUSE_MOVE, param);
    } else if (bd->title_type == title_bdj) {
        result = _bdj_event(bd, BDJ_EVENT_MOUSE, param);
    }

    bd_mutex_unlock(&bd->mutex);

    return result;
}

int bd_user_input(BLURAY *bd, int64_t pts, uint32_t key)
{
    int result = -1;

    if (key == BD_VK_ROOT_MENU) {
        return bd_menu_call(bd, pts);
    }

    bd_mutex_lock(&bd->mutex);

    _set_scr(bd, pts);

    if (bd->title_type == title_hdmv) {
        result = _run_gc(bd, GC_CTRL_VK_KEY, key);
    } else if (bd->title_type == title_bdj) {
        result = _bdj_event(bd, BDJ_EVENT_VK_KEY, key);
    }

    bd_mutex_unlock(&bd->mutex);

    return result;
}

void bd_register_overlay_proc(BLURAY *bd, void *handle, bd_overlay_proc_f func)
{
    if (!bd) {
        return;
    }

    bd_mutex_lock(&bd->mutex);

    gc_free(&bd->graphics_controller);

    if (func) {
        bd->graphics_controller = gc_init(bd->regs, handle, func);
    }

    bd_mutex_unlock(&bd->mutex);
}

void bd_register_argb_overlay_proc(BLURAY *bd, void *handle, bd_argb_overlay_proc_f func, BD_ARGB_BUFFER *buf)
{
    if (!bd) {
        return;
    }

    bd_mutex_lock(&bd->argb_buffer_mutex);

    bd->argb_overlay_proc        = func;
    bd->argb_overlay_proc_handle = handle;
    bd->argb_buffer              = buf;

    bd_mutex_unlock(&bd->argb_buffer_mutex);
}

int bd_get_sound_effect(BLURAY *bd, unsigned sound_id, BLURAY_SOUND_EFFECT *effect)
{
    if (!bd || !effect) {
        return -1;
    }

    if (!bd->sound_effects) {

        bd->sound_effects = sound_get(bd->disc);
        if (!bd->sound_effects) {
            return -1;
        }
    }

    if (sound_id < bd->sound_effects->num_sounds) {
        SOUND_OBJECT *o = &bd->sound_effects->sounds[sound_id];

        effect->num_channels = o->num_channels;
        effect->num_frames   = o->num_frames;
        effect->samples      = (const int16_t *)o->samples;

        return 1;
    }

    return 0;
}

/*
 * Direct file access
 */

static int _bd_read_file(BLURAY *bd, const char *dir, const char *file, void **data, int64_t *size)
{
    if (!bd || !bd->disc || !file || !data || !size) {
        BD_DEBUG(DBG_CRIT, "Invalid arguments for bd_read_file()\n");
        return 0;
    }

    *data = NULL;
    *size = (int64_t)disc_read_file(bd->disc, dir, file, (uint8_t**)data);
    if (!*data || *size < 0) {
        BD_DEBUG(DBG_BLURAY, "bd_read_file() failed\n");
        X_FREE(*data);
        return 0;
    }

    BD_DEBUG(DBG_BLURAY, "bd_read_file(): read %"PRId64" bytes from %s"DIR_SEP"%s\n",
             *size, dir, file);
    return 1;
}

int bd_read_file(BLURAY *bd, const char *path, void **data, int64_t *size)
{
    return _bd_read_file(bd, NULL, path, data, size);
}


/*
 * Metadata
 */

const struct meta_dl *bd_get_meta(BLURAY *bd)
{
    const struct meta_dl *meta = NULL;

    if (!bd) {
        return NULL;
    }

    if (!bd->meta) {
        bd->meta = meta_parse(bd->disc);
    }

    uint32_t psr_menu_lang = bd_psr_read(bd->regs, PSR_MENU_LANG);

    if (psr_menu_lang != 0 && psr_menu_lang != 0xffffff) {
        const char language_code[] = {(psr_menu_lang >> 16) & 0xff, (psr_menu_lang >> 8) & 0xff, psr_menu_lang & 0xff, 0 };
        meta = meta_get(bd->meta, language_code);
    } else {
        meta = meta_get(bd->meta, NULL);
    }

    /* assign title names to disc_info */
    if (meta && bd->titles) {
        unsigned ii;
        for (ii = 0; ii < meta->toc_count; ii++) {
            if (meta->toc_entries[ii].title_number > 0 && meta->toc_entries[ii].title_number <= bd->disc_info.num_titles) {
                bd->titles[meta->toc_entries[ii].title_number]->name = meta->toc_entries[ii].title_name;
            }
        }
        bd->disc_info.disc_name = meta->di_name;
    }

    return meta;
}

int bd_get_meta_file(BLURAY *bd, const char *name, void **data, int64_t *size)
{
    return _bd_read_file(bd, DIR_SEP "BDMV" DIR_SEP "META" DIR_SEP "DL", name, data, size);
}

/*
 * Database access
 */

#include "bdnav/clpi_parse.h"
#include "bdnav/mpls_parse.h"

struct clpi_cl *bd_get_clpi(BLURAY *bd, unsigned clip_ref)
{
    if (bd->title && clip_ref < bd->title->clip_list.count) {
        NAV_CLIP *clip = &bd->title->clip_list.clip[clip_ref];
        return clpi_copy(clip->cl);
    }
    return NULL;
}

struct clpi_cl *bd_read_clpi(const char *path)
{
    return clpi_parse(path);
}

void bd_free_clpi(struct clpi_cl *cl)
{
    clpi_free(&cl);
}

struct mpls_pl *bd_read_mpls(const char *mpls_file)
{
    return mpls_parse(mpls_file);
}

void bd_free_mpls(struct mpls_pl *pl)
{
    mpls_free(&pl);
}

struct mobj_objects *bd_read_mobj(const char *mobj_file)
{
    return mobj_parse(mobj_file);
}

void bd_free_mobj(struct mobj_objects *obj)
{
    mobj_free(&obj);
}

struct bdjo_data *bd_read_bdjo(const char *bdjo_file)
{
    return bdjo_parse(bdjo_file);
}

void bd_free_bdjo(struct bdjo_data *obj)
{
    bdjo_free(&obj);
}<|MERGE_RESOLUTION|>--- conflicted
+++ resolved
@@ -1592,14 +1592,7 @@
 {
     while (bd->next_mark >= 0 && bd->s_pos > bd->next_mark_pos) {
 
-<<<<<<< HEAD
-    _queue_event(bd, BD_EVENT_PLAYMARK, bd->next_mark);
-#ifndef MS_APP
-    _bdj_event(bd, BDJ_EVENT_MARK, bd->next_mark);
-#endif
-=======
         BD_DEBUG(DBG_BLURAY, "PlayMark %d reached (%"PRIu64")\n", bd->next_mark, bd->next_mark_pos);
->>>>>>> ae061211
 
         _queue_event(bd, BD_EVENT_PLAYMARK, bd->next_mark);
         _bdj_event(bd, BDJ_EVENT_MARK, bd->next_mark);
@@ -1640,9 +1633,7 @@
             media_time = media_time - clip->in_time + clip->title_time;
         }
         _queue_event(bd, BD_EVENT_SEEK, media_time);
-#ifndef MS_APP
         _bdj_event(bd, BDJ_EVENT_SEEK, media_time);
-#endif
 
         /* playmark tracking */
         _find_next_playmark(bd);
@@ -3065,36 +3056,26 @@
         /* current playback position */
 
         case PSR_ANGLE_NUMBER:
-#ifndef MS_APP
             _bdj_event  (bd, BDJ_EVENT_ANGLE,   ev->new_val);
-#endif
             _queue_event(bd, BD_EVENT_ANGLE,    ev->new_val);
             break;
         case PSR_TITLE_NUMBER:
             _queue_event(bd, BD_EVENT_TITLE,    ev->new_val);
             break;
         case PSR_PLAYLIST:
-#ifndef MS_APP
             _bdj_event  (bd, BDJ_EVENT_PLAYLIST,ev->new_val);
-#endif
             _queue_event(bd, BD_EVENT_PLAYLIST, ev->new_val);
             break;
         case PSR_PLAYITEM:
-#ifndef MS_APP
             _bdj_event  (bd, BDJ_EVENT_PLAYITEM,ev->new_val);
-#endif
             _queue_event(bd, BD_EVENT_PLAYITEM, ev->new_val);
             break;
         case PSR_TIME:
-#ifndef MS_APP
             _bdj_event  (bd, BDJ_EVENT_PTS,     ev->new_val);
-#endif
             break;
 
         case 102:
-#ifndef MS_APP
             _bdj_event  (bd, BDJ_EVENT_PSR102,  ev->new_val);
-#endif
             break;
         case 103:
             disc_event(bd->disc, DISC_EVENT_APPLICATION, ev->new_val);
@@ -3119,9 +3100,7 @@
             break;
 
         case PSR_CHAPTER:
-#ifndef MS_APP
             _bdj_event  (bd, BDJ_EVENT_CHAPTER, ev->new_val);
-#endif
             if (ev->new_val != 0xffff) {
                 _queue_event(bd, BD_EVENT_CHAPTER,  ev->new_val);
             }
@@ -3134,16 +3113,12 @@
             break;
 
         case PSR_PRIMARY_AUDIO_ID:
-#ifndef MS_APP
             _bdj_event(bd, BDJ_EVENT_AUDIO_STREAM, ev->new_val);
-#endif
             _queue_event(bd, BD_EVENT_AUDIO_STREAM, ev->new_val);
             break;
 
         case PSR_PG_STREAM:
-#ifndef MS_APP
             _bdj_event(bd, BDJ_EVENT_SUBTITLE, ev->new_val);
-#endif
             if ((ev->new_val & 0x80000fff) != (ev->old_val & 0x80000fff)) {
                 _queue_event(bd, BD_EVENT_PG_TEXTST,        !!(ev->new_val & 0x80000000));
                 _queue_event(bd, BD_EVENT_PG_TEXTST_STREAM,    ev->new_val & 0xfff);
@@ -3173,9 +3148,7 @@
                 _queue_event(bd, BD_EVENT_SECONDARY_AUDIO, !!(ev->new_val & 0x40000000));
                 _queue_event(bd, BD_EVENT_SECONDARY_AUDIO_STREAM, ev->new_val & 0xff);
             }
-#ifndef MS_APP
             _bdj_event(bd, BDJ_EVENT_SECONDARY_STREAM, ev->new_val);
-#endif
             break;
 
         /* 3D status */
@@ -3260,9 +3233,7 @@
 {
     int result = 1;
 
-#ifndef MS_APP
     _stop_bdj(bd);
-#endif
 
     bd->title_type = title_hdmv;
 
@@ -3590,9 +3561,7 @@
 
     if (bd->title_type == title_bdj) {
         if (bd->end_of_playlist == 1) {
-#ifndef MS_APP
             _bdj_event(bd, BDJ_EVENT_END_OF_PLAYLIST, bd_psr_read(bd->regs, PSR_PLAYLIST));
-#endif
             bd->end_of_playlist |= 2;
         }
 
