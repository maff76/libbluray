--- conflicted
+++ resolved
@@ -1561,13 +1561,7 @@
 
     event_queue_destroy(&bd->event_queue);
     array_free((void**)&bd->titles);
-<<<<<<< HEAD
-#ifndef MS_APP
-    bdj_storage_cleanup(&bd->bdjstorage);
-#endif
-=======
     bdj_config_cleanup(&bd->bdj_config);
->>>>>>> 2091174b
 
     disc_close(&bd->disc);
 
