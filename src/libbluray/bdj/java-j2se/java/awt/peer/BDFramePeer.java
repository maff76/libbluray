--- conflicted
+++ resolved
@@ -173,9 +173,6 @@
         return ((BDToolkit)BDToolkit.getDefaultToolkit()).createImage((Component)null, width, height);
     }
 
-<<<<<<< HEAD
-    public boolean requestFocus(Component c, boolean a, boolean b, long l, java.awt.event.FocusEvent.Cause d) {
-=======
     /* Java >= 9 */
     public boolean requestFocus(Component c/*lightweightChild*/, boolean a/*temporary*/,
                                 boolean b/*focusedWindowChangeAllowed*/, long l/*time*/,
@@ -185,12 +182,11 @@
     }
 
     /* Java < 9 */
-    public boolean requestFocus(Component c, boolean a, boolean b, long l, sun.awt.CausedFocusEvent.Cause d) {
+    public boolean requestFocus(Component c, boolean a, boolean b, long l, java.awt.event.FocusEvent.Cause d) {
         return requestFocusHelper(c, a, b, l);
     }
 
     private boolean requestFocusHelper(Component c, boolean a, boolean b, long l) {
->>>>>>> ae061211
         if (c == null) {
             return true;
         }
