<project name="BDJ" default="dist" basedir=".">
    <description>
        Build file for the java portion of libbluray
    </description>

    <property name="src" location="java"/>
    <property name="build" location="build"/>
    <property name="dist"  location="../../.libs"/>
    <property name="src_awt" value=""/>
    <property name="src_asm" value="../../../contrib/asm/src/"/>
    <property name="bootclasspath" value=""/>
    <property name="version" value=""/>
    <property name="java_version_asm" value="1.5"/>
    <property name="java_version_bdj" value="1.4"/>

    <target name="init">
        <tstamp/>
        <mkdir dir="${build}"/>
        <mkdir dir="${dist}"/>
    </target>

    <target name="compile" depends="init"
            description="compile the source " >
        <javac srcdir="${src_asm}" destdir="${build}" debug="yes"
               bootclasspath="${bootclasspath}"
<<<<<<< HEAD
               source="1.6" target="1.6">
=======
               source="${java_version_asm}" target="${java_version_asm}">
>>>>>>> ae061211
               <compilerarg value="-XDignore.symbol.file"/>
               <compilerarg value="-Xlint:-deprecation"/>
        </javac>
        <javac srcdir="${src}${src_awt}" destdir="${build}" debug="yes"
               bootclasspath="${bootclasspath}"
<<<<<<< HEAD
               source="1.6" target="1.6">
=======
               source="${java_version_bdj}" target="${java_version_bdj}">
>>>>>>> ae061211
               <compilerarg value="-XDignore.symbol.file"/>
               <compilerarg value="-Xlint:-deprecation"/>
        </javac>
    </target>
    <target name="dist" depends="compile"
            description="generate the distribution" >
        <jar jarfile="${dist}/libbluray-${version}.jar" basedir="${build}">
            <exclude name="java/awt/**" />
            <exclude name="sun/**" />
        </jar>
        <jar jarfile="${dist}/libbluray-awt-${version}.jar" basedir="${build}">
          <include name="java/awt/**" />
          <include name="sun/**" />
          <!-- following classes are used only at build time -->
          <exclude name="sun/awt/CausedFocusEvent**" />
          <exclude name="java/awt/event/FocusEvent**" />
        </jar>
    </target>

    <target name="clean"
            description="clean up" >
        <delete dir="${build}"/>
        <delete dir="${dist}/libbluray-${version}.jar"/>
    </target>
</project><|MERGE_RESOLUTION|>--- conflicted
+++ resolved
@@ -10,8 +10,8 @@
     <property name="src_asm" value="../../../contrib/asm/src/"/>
     <property name="bootclasspath" value=""/>
     <property name="version" value=""/>
-    <property name="java_version_asm" value="1.5"/>
-    <property name="java_version_bdj" value="1.4"/>
+    <property name="java_version_asm" value="1.6"/>
+    <property name="java_version_bdj" value="1.6"/>
 
     <target name="init">
         <tstamp/>
@@ -23,21 +23,13 @@
             description="compile the source " >
         <javac srcdir="${src_asm}" destdir="${build}" debug="yes"
                bootclasspath="${bootclasspath}"
-<<<<<<< HEAD
-               source="1.6" target="1.6">
-=======
                source="${java_version_asm}" target="${java_version_asm}">
->>>>>>> ae061211
                <compilerarg value="-XDignore.symbol.file"/>
                <compilerarg value="-Xlint:-deprecation"/>
         </javac>
         <javac srcdir="${src}${src_awt}" destdir="${build}" debug="yes"
                bootclasspath="${bootclasspath}"
-<<<<<<< HEAD
-               source="1.6" target="1.6">
-=======
                source="${java_version_bdj}" target="${java_version_bdj}">
->>>>>>> ae061211
                <compilerarg value="-XDignore.symbol.file"/>
                <compilerarg value="-Xlint:-deprecation"/>
         </javac>
